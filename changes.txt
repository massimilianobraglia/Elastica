CHANGES

<<<<<<< HEAD
2013-06-03
- Add getPlugins and hasPlugin methods to Node\Info
=======
2013-06-04
- Elastica\Client::_configureParams() changed to _prepareConnectionParams(), which now takes the config array as an argument
>>>>>>> 702e937f

2013-05-30
- Update Index\Status::getAliases() to use new API
- Update Index\Status::getSettings() to use new API

2013-05-29
- Add _meta to mapping. #330

2013-05-27
- Added parameters to implement scroll

2013-05-23
- add support PSR-3(https://github.com/php-fig/fig-standards/blob/master/accepted/PSR-3-logger-interface.md)
- Elastica\Log implement LoggerInterface(extends Psr\Log\AbstractLogger)
  if you want use logging need install https://github.com/php-fig/log for example (composer require psr/log:dev-master)
  if use Elastica\Log inside Elastica\Client nothing more is needed
  if use Elastica\Log outside we need use as(https://github.com/php-fig/log) for example Elastica\Log::info($message) or Elastica\Log::log(LogLevel::INFO,$message)
- Elastica\Client add setLogger for setting custom Logger for example Monolog(https://github.com/Seldaek/monolog)

2013-05-18
- Elastica\Index::exists fixed for 0.90.0. HEAD request method introduced
- Elastica\Filter\AbstractMulti::getFilters() added
- Implement Elastica\Type\Mapping::enableAllField
- Refresh for Elastica\Index::flush implemented #316
- Added optional parameter to filter result while percolate #384

2013-05-07
- Added EXPERIMENTAL DocumentObjectInterface to be used with Type::addObject()/addObjects()

2013-04-23
- Removed Elastica\Exception\AbstractException
- All Exceptions now implement Elastica\Exception\ExceptionInterface

2013-04-17
- Query\Fuzzy to comply with DSL spec. Multi-field queries now throw an exception. Implemented: Query\Fuzzy::setField, Query\Fuzzy::setFieldOption.
- Query\Fuzzy::addField has been deprecated.

2013-04-12
- Adding max score information in ResultSet
- Adding test for the ResultSet class

2013-03-20
- Removal of unsupported minimum_number_should_match for Boolean Filter

2013-02-25
- Added Elastica\Bulk class responsible for performing bulk requests. New bulk requests implemented: Client::deleteDocuments(), Bulk::sendUdp()

2013-02-20
- Release candidate 0.20.5.0.RC1

2013-02-14
- Added factory for transports that is used by the Connection class
- The transport instances now has support for parameters that can be injected by specifying an array as a transport when creating the Elastica client

2013-02-08
- Terms->setScript() Added, namespace Elastica\Facet

2013-01-31
- Removed deprecated method Type::getType()
- Removed deprecated old constructor call in Filter\GeoDistance::__construct()
- Removed deprecated method Filter\Script::setQuery()
- Removed deprecated methods Query\QueryString::setTieBraker() and Query\QueryString::setQueryString()
- Removed deprecated methods Query\Builder::minimumShouldMatch() and Query\Builder::tieBreaker()

2013-01-25
- Add get/set/has/remove methods to Document
- Add magic methods __get/__set/__isset/__unset to Document
- Document::add method became deprecated, use set instead
- Populate document id created by elasticsearch on addDocument()/addDocuments() call if no document id was set
- Populate updated fields in document on Client::updateDocument() call if fields options is set

2013-01-24
- Added serialization support. Objects can be added to elastica directly when a serializer callable is configured on \Elastica\Type

2013-01-21
- Added Thrift transport. Ir requires installing munkie/elasticsearch-thrift-php package and elasticsearch-tranport-thrift plugin should be installed in elastcisearch

2013-01-13
- Add version option to Elastica_Search::search
- Remove compatibility for PHP 5.2
- Changed all syntax using namespaces, in compliance with PSR-2.
- Usage of composer for lib and test autoloading
- Added PHPUnit as a dev dependency in composer.json
- All tests were rewritten for new syntax.
- All tests where moved in Elastica\Test namespace
- All tests now inherit from Elastica\Test\Base
- Removed all executable flags on files where not needed.
- Update to elasticsearch 0.20.2
- Refactored Elastica_Script and added it support in Elastica_Query_CustomFiltersScore, Elastica_Query_CustomScore and Elastica_Filter_Script
- Refactored Elastica_Client::updateDocument() method to support partial document update. $data can be Elastic_Script, Elastic_Document or array.
- Elastica_Type::updateDocument() now takes Elastica_Document instead of Elastica_Script (BC break). Script can be set to document to perform script update.

2012-12-23
- Elastica_Client config param "servers" to "connections" renamed. "headers" and "curl" are now a config param inside "connections"
- Elastica_Connection added to allow connection management (enabled / disable)
- Refactoring of Elastica_Request. Takes Elastica_Connection in constructor instead of Elastica_Client
- Elastica_Transport refactored
- Elastica_Log refactored
- Renamed Elastica_Exception_Client to Elastica_Exception_Connection
- Use Elastica_Connection for the following constants: DEFAULT_PORT, DEFAULT_HOST, DEFAULT_TRANSPORT, TIMEOUT

2012-11-28
- Added Elastica_Filter_GeoDistanceRange filter

2012-11-23
- Simplified Elastica_Document data handling by extending Elastica_Param

2012-11-10
- Added Elastica_Cluster_Health, Elastica_Cluster_Health_Index and Elastica_Cluster_Health_Shard which wrap the _cluster/health endpoint.
- Added Elastica_Document::setId()
- Added options parameter to Elastica_Type::getDocument()
- Added Elastica_Query_Filtered::getFilter()

2012-10-30
- Elastica_Search implement Elastica_Searchable interface

2012-10-28
- Add Elastica_Filter_HasParent and Elastic_Query_HasParent

2012-08-11
- Release v0.19.8.0
- Elastica_Query_Prefix added

2012-07-26
- Change Elastica_Filter_GeoDistance::__construct(), accepts geohash parameter (BC break, before: ($key, $latitude, $longitude, $distance), after: ($key, $location, $distance) where $location is array('lat' => $latitude, 'lon' => $longitude) or a geohash)

2012-07-17
- Changed naming for several methods to camelCase
- Enforced PSR1 code style, as per https://github.com/pmjones/fig-standards/blob/psr-1-style-guide/proposed/PSR-1-basic.md
- Added Elastica_Script::toArray
- Added Elastica_ScriptFields
- Elastica_Query::setScriptFields now takes Elastica_ScriptFields or associative array as argument, the old implementation was bogus.

2012-06-24
- Simplify Elastica_Type::search and Elastica_Index::search by using Elastica_Search
- Implement Elastica_Filter_Abstract::setCache and Elastica_Filter_Abstract::setCacheKey
- Add Elastica_Param::hasParam
- Remove unsupported use of minimum number should match for Boolean Filter
- Remove old style path creation through params in Elastica_Index::create and Elastica_Search::search

2012-06-22
- Add Elastica_Filter_Limit
- Add getters+setters for Index Setting blocks 'read', 'write' and 'metadata'
- Add Elastica_Filter_MatchAll

2012-06-20
- Facet scope added

2012-06-09
- Change $_parent to null to also support 0 for an id
- Fix Elasitca_Document->toArray()

2012-05-01
- Release v0.19.3.0
- MoreLikeThis Query in Elastica_Document
- Add query param for request (allows GET params)

2012-03-04
- Node info call update. The receive os info and more, param is needed. By default, only basics are returned
- Release v0.19.0.0 which is compatible with ES 0.19.0 http://www.elasticsearch.org/blog/2012/03/01/0.19.0-released.html

2012-02-21
- Allow percolate queries in bulk requests
- Fix memory leak in curl requests

2012-01-23
- Packagist added http://packagist.org/

2012-01-15
- Vagrantfile for vagrant environment with elasticsearch added. Run: vagrant up

2012-01-08
- Allow to set curl params over client config #106 #107
- Add the possiblity to add path or url in config for a request #120

2012-01-04
- Elastica_Index::exists() and Elastica_Cluster::getIndexNames() added

2012-01-01
- Elastica_Cluster_Settings added
- Read only feature for cluster and index added. This feature is elasticsearch >0.19.0 only. ES 0.19.0 release is not out yet

2011-12-29
- Elastica_Type::deleteByQuery implemented

2011-12-20
- Release v0.18.6.0

2011-12-19
- Percolator for Type and Documents added

2011-12-06
- Elastica_Percolator added. See tests for more details

2011-12-02
- Rename Elastica_Type::getType() to Elastica_Type::getName(), getType() is now deprecated

2011-12-01
- Elastica_Filter_Term::addTerm renamed to setTerm, Elastica_Filter_Term::setTerm renamed to setRawTerm
- Elastica_Query_Term::addTerm renamed to setTerm, Elastica_Query_Term::setTerm renamed to setRawTerm

2011-11-30
- Release v0.18.5.0

2011-11-28
- Elastica_Filter_Nested added

2011-11-26
- Elastica_Search::addIndices(), Elastica_Search::addTypes() added

2011-11-20
- Release v0.18.4.1
- Elastica_Log added for logging. Has to be passed as client config to enable
- Elastica blogging introduced: http://ruflin.com/en/elastica

2011-11-17
- Release v0.18.4.0
- Support for Travis CI added: http://travis-ci.org/ruflin/Elastica

2011-11-07
- Elastica_Index_Stats added

2011-11-05
- Elastica_Query_Nested added

2011-10-29
- TTL for document and mapping added

2011-10-28
- Refactored Elastica_Query_CustomScore::addCSParam to ::addParams
- Rename Elastica_Query_CustomScore::addParam to ::addCSParam
- Release v0.18.1.0

2011-10-20
- Release v0.17.9.0
- Elastica_Filter_Type added

2011-10-19
- Elastica_Query_CustomFilterScore added

2011-10-15
- API Documentation changed to DocBlox

2011-10-10
- Bug fixing
- Release v0.17.8.0 added

2011-09-19
- Release v0.17.7.0 added
- Release v0.17.6.1 added

2011-09-18
- Elastica_Exception_ExpectedFieldNotFound renamed to Elastica_Exception_NotFound

2011-08-25
- Https transport layer added

2011-08-22
- Typo in Terms query fixed (issue #74)

2011-08-15
- Refactoring HTTP connection to keep alive connection -> speed improvement during using the same client
- Release v0.17.6.0 added

2011-08-09
- Automatic creation of id for documents added. This was more a bug
- Release v0.17.4.0 added

2011-08-08
- Elastica_Query_Text added
- Params (constructor) of Elastica_Filter_GeoBoundingBox changed (array instead of single params)

2011-08-07
- Elastica_Query_MoreLikeThis added by @juneym. Still work under progress
- Refactoring Queries and Filters to use Elastica_Param. Adding tests

2011-08-05
- Elastica_Filter_Abstract enhanced for more general usage (set/get/addParam(s)) added

2011-08-04
- Release v0.17.3.0 added
- Elastica_Index_Settings::set/get response updated. get('...') does not require 'index.' in front anymore
- Nodes and Cluster shutdown added
- Elastica_Node::getIp() and getPort() added

2011-07-30
- Readd merge_factor to settings. Now working as expected. Index has to be closed first.

2011-07-29
- Release tag v0.17.2.0 added. Elastica is compatible with elasticsearch 0.17.2

2011-07-22
- Elastica_Index_Settings::getMergePolicyMergeFactor and set removed because of enhanced merge policy implementation in ES 0.17.0 https://github.com/elasticsearch/elasticsearch/issues/998
- Release tav v0.17.1.0 added

2011-07-21
- Elastica_Query_HasChild and _parent feature added by fabian
- Elastica_Filter_GeoBoundingBox added by fabian

2011-07-20
- Elastica_Query_Builder added by chrisdegrim

2011-07-19
- Release tag v0.17.0.0 added. Elastica is compatible with elasticsearch 0.17.0

2011-07-18
- ResultSet::hasFacets added
- QueryString useDisMax added

2011-07-15
- Facet/DateHistogram and Facet/Historgram added
- Documentation pages added unter http://ruflin.github.com/Elastica
- Release tag v0.16.4.0 added

2011-06-19
- Add support for multiple servers to Elastica_Client (issue #39)

2011-06-16
- Support for multiple index, type queries and _all queries added through Elastica_Search object
- Elastica_Index::clearCache added to clean cache
- Elastica_Index::flush added

2011-06-07
- Elastica_Index::setNumberOfShards removed as not supported after creating index

2011-05-11
- Refactor client constructor. Elastica_Client::__construct(array $config) now takes a config array instead of host and port

2011-05-08
- Elastica_Query_QueryString::escapeTerm move to Elastica_Util::escapeTerm

2011-04-29
- Added getParam to Elastica_Result that more values can be retrieved from the hit array
- Elastica_Filter_Ids added http://www.elasticsearch.org/guide/reference/query-dsl/ids-filter.html
- getMergePolicyMergeFactor and getRefreshInterval to Elastica_Type_Settings added. If no value is set, default values are returned

2011-04-28
- Release of version 0.16.0.0 (see new version naming structure in README)

2011-04-27
- Refactoring of Elastica_Type::setMapping. No source parameter anymore.
- Elastica_Type_Mapping object introduced to set more fine grained mapping

2011-04-17
- Elastica_Filter_Exists added

2011-04-14
- Elastica_Type getCount replace by count()
- Count has now optional query parametere

2011-04-01
- Renaming of functions in Elastica_Query_Terms and Ela-stica_Query_Filter to fit new naming convention. setTerms, addTerm have different API now!

2011-03-31
- Deprecated code removed
- Break backward compatibility to 0.15.1 (versions introduced by wlp1979)

2011-03-30
- Filtered query introduced
- setRawArguments in Elastica_Query is now setParam
- open / close for index added
- Remove Elastica_Filter and Elastica_Facets because not needed anymore

2011-03-29
- Renaming Elastica_Filter->addQuery, addFilter to setQuery, setFilter
- Add parts of Facets API
- Add facet Terms
- Renaming Elastica_Query->addFilter to setFilter

2011-03-24
- Renaming of Elastica_Status_Index to Elastica_Index_Status => API Change!
- IndexSettings added for improved bulk updating http://www.elasticsearch.org/blog/2011/03/23/update-settings.html

2011-03-21
- Node object added
- Node_Info and Node_Stats added
- Refactoring of Cluster object

2011-03-13
- changes.txt introduced
- getResponse in Elastica_Response renamed to getData. getResponse now deprecated
- Index status objects added
- getIndexName in Elastica_Index renamed to getName. getIndexName is deprecated<|MERGE_RESOLUTION|>--- conflicted
+++ resolved
@@ -1,12 +1,10 @@
 CHANGES
 
-<<<<<<< HEAD
+2013-06-04
+- Elastica\Client::_configureParams() changed to _prepareConnectionParams(), which now takes the config array as an argument
+
 2013-06-03
 - Add getPlugins and hasPlugin methods to Node\Info
-=======
-2013-06-04
-- Elastica\Client::_configureParams() changed to _prepareConnectionParams(), which now takes the config array as an argument
->>>>>>> 702e937f
 
 2013-05-30
 - Update Index\Status::getAliases() to use new API
