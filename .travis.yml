language: php

php:
  - 5.3
  - 5.4
  - 5.5
  - 5.6
  - 7
  - hhvm

matrix:
  allow_failures:
    - php: 5.3
    - php: 7
    - php: hhvm
  fast_finish: true

env:
  matrix:
    - ES_COMPOSER_NODEV=no
    - ES_COMPOSER_NODEV=yes

install:
  - /bin/bash ansible/provision.sh

before_script:
  - mkdir -p build/logs build/coverage
  - sh -c 'if [ "$TRAVIS_PHP_VERSION" != "hhvm" ] && [ "$TRAVIS_PHP_VERSION" != "7" ]; then echo "extension=memcache.so" >> ~/.phpenv/versions/$(phpenv version-name)/etc/php.ini; fi;'
  - if [ $ES_COMPOSER_NODEV == "no" ] && ! $(phpenv version-name | grep -q '5.3'); then sudo composer require "guzzlehttp/guzzle" "4.2.*" --dev --no-ansi --no-progress --no-interaction; fi

script:
  - phpunit -c test/ --coverage-clover build/coverage/clover-functional.xml --group functional
  - phpunit -c test/ --coverage-clover build/coverage/clover-shutdown.xml --group shutdown
  - phpunit -c test/ --coverage-clover build/coverage/clover-unit.xml --group unit

after_script:
  - cat /var/log/elasticsearch/*.log
  - cat /var/log/nginx/*.log
<<<<<<< HEAD
  - sudo rm composer.lock && sudo composer require satooshi/php-coveralls dev-master --no-ansi --no-progress --no-interaction
  - vendor/bin/coveralls -v
=======
  - cat build/logs/phpunit-tap.log
  - sudo composer require satooshi/php-coveralls --no-ansi --no-progress --no-interaction
  - php vendor/bin/coveralls -v

after_success:
  - bash <(curl -s https://codecov.io/bash)
>>>>>>> b226c37d
<|MERGE_RESOLUTION|>--- conflicted
+++ resolved
@@ -36,14 +36,8 @@
 after_script:
   - cat /var/log/elasticsearch/*.log
   - cat /var/log/nginx/*.log
-<<<<<<< HEAD
   - sudo rm composer.lock && sudo composer require satooshi/php-coveralls dev-master --no-ansi --no-progress --no-interaction
   - vendor/bin/coveralls -v
-=======
-  - cat build/logs/phpunit-tap.log
-  - sudo composer require satooshi/php-coveralls --no-ansi --no-progress --no-interaction
-  - php vendor/bin/coveralls -v
 
 after_success:
-  - bash <(curl -s https://codecov.io/bash)
->>>>>>> b226c37d
+  - bash <(curl -s https://codecov.io/bash)