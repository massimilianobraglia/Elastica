<?php
/**
 * Geo distance filter
 *
 * @category Xodoa
 * @package Elastica
 * @author Nicolas Ruflin <spam@ruflin.com>
 * @link http://www.elasticsearch.org/guide/reference/query-dsl/geo-distance-filter.html
 */
<<<<<<< HEAD
class Elastica_Filter_GeoDistance extends Elastica_Filter_Abstract {
	const DISTANCE_TYPE_ARC = 'arc';
	const DISTANCE_TYPE_PLANE = 'plane';
	
	const OPTIMIZE_BBOX_MEMORY = 'memory';
	const OPTIMIZE_BBOX_INDEXED = 'indexed';
	const OPTIMIZE_BBOX_NONE = 'none';
	
	/**
	 * Location type
	 * 
	 * Decides if this filter uses latitude/longitude or geohash for the location.
	 * Values are "latlon" or "geohash".
	 * 
	 * @var string
	 */
	private $_locationType = null;
	
	/**
	 * Key
	 * 
	 * @var string
	 */
	private $_key = null;
	
	/**
	 * Latitude
	 * 
	 * @var float
	 */
	private $_latitude = null;
	
	/**
	 * Longitude
	 * 
	 * @var float
	 */
	private $_longitude = null;
	
	/**
	 * Geohash
	 * 
	 * @var string
	 */
	private $_geohash = null;
	
	/**
	 * Create GeoDistance object
	 *
	 * @param string $key Key
	 * @param array|string $location Location as array or geohash: array('lat' => 48.86, 'lon' => 2.35) OR 'drm3btev3e86'
	 * @param string $distance Distance
	 * @throws Elastica_Exception_Invalid
	 */
	public function __construct($key, $location, $distance) {
		// Fix old constructor. Remove it when the old constructor is not supported anymore
		if(func_num_args() === 4) {
			extract($this->_oldConstruct(func_get_args()));
		}
		
		// Key
		$this->setKey($key);
		
		// Location
		if(is_array($location)) { // Latitude/Longitude
			// Latitude
			if(isset($location['lat'])) {
				$this->setLatitude($location['lat']);
			} else {
				throw new Elastica_Exception_Invalid('$location[\'lat\'] has to be set');
			}
			
			// Longitude
			if(isset($location['lon'])) {
				$this->setLongitude($location['lon']);
			} else {
				throw new Elastica_Exception_Invalid('$location[\'lon\'] has to be set');
			}
		} elseif (is_string($location)) { // Geohash
			$this->setGeohash($location);
		} else { // Invalid location
			throw new Elastica_Exception_Invalid('$location has to be an array (latitude/longitude) or a string (geohash)');
		}
		
		//Distance
		$this->setDistance($distance);
	}
	
	/**
	 * Convert old constructor signature to the new one
	 * Remove it when the old constructor is not supported
	 * 
	 * @deprecated
	 * @param array $args old arguments
	 * @return array new arguments
	 */
	private function _oldConstruct(array $args) {
		return array(
			'key' => $args[0],
			'location' => array(
				'lat' => $args[1],
				'lon' => $args[2]
			),
			'distance' => $args[3]
		);
	}
	
	/**
	 * @param string $key
	 * @return Elastica_Filter_GeoDistance current filter
	 */
	public function setKey($key) {
		$this->_key = $key;
		return $this;
	}
	
	/**
	 * @param float $latitude
	 * @return Elastica_Filter_GeoDistance current filter
	 */
	public function setLatitude($latitude) {
		$this->_latitude = (float)$latitude;
		$this->_locationType = 'latlon';
		return $this;
	}
	
	/**
	 * @param float $longitude
	 * @return Elastica_Filter_GeoDistance current filter
	 */
	public function setLongitude($longitude) {
		$this->_longitude = (float)$longitude;
		$this->_locationType = 'latlon';
		return $this;
	}
	
	/**
	 * @param string $geohash
	 * @return Elastica_Filter_GeoDistance current filter
	 */
	public function setGeohash($geohash) {
		$this->_geohash = $geohash;
		$this->_locationType = 'geohash';
		return $this;
	}
	
	/**
	 * @param string $distance
	 * @return Elastica_Filter_GeoDistance current filter
	 */
	public function setDistance($distance) {
		$this->setParam('distance', $distance);
		return $this;
	}
	
	/**
	 * See DISTANCE_TYPE_* constants
	 * 
	 * @param string $distanceType
	 * @return Elastica_Filter_GeoDistance current filter
	 */
	public function setDistanceType($distanceType) {
		$this->setParam('distance_type', $distanceType);
		return $this;
	}
	
	/**
	 * See OPTIMIZE_BBOX_* constants
	 * 
	 * @param string $optimizeBbox
	 * @return Elastica_Filter_GeoDistance current filter
	 */
	public function setOptimizeBbox($optimizeBbox) {
		$this->setParam('optimize_bbox', $optimizeBbox);
		return $this;
	}
	
	/**
	 * @see Elastica_Param::toArray()
	 * @throws Elastica_Exception_Invalid
	 */
	public function toArray() {
		$data = parent::toArray();
		
		// Add location to data array
		$filterName = $this->_getName();
		$filterData = $data[$filterName];
		
		if($this->_locationType === 'latlon') { // Latitude/longitude
			$location = array();
			
			if(isset($this->_latitude)) { // Latitude
				$location['lat'] = $this->_latitude;
			} else {
				throw new Elastica_Exception_Invalid('Latitude has to be set');
			}
			
			if(isset($this->_longitude)) { // Geohash
				$location['lon'] = $this->_longitude;
			} else {
				throw new Elastica_Exception_Invalid('Longitude has to be set');
			}
		} elseif($this->_locationType === 'geohash') { // Geohash
			$location = $this->_geohash;
		} else { // Invalid location type
			throw new Elastica_Exception_Invalid('Invalid location type');
		}
		
		$filterData[$this->_key] = $location;
		
		$data[$filterName] = $filterData;
		
		return $data;
	}
=======
class Elastica_Filter_GeoDistance extends Elastica_Filter_Abstract
{
    /**
     * Key
     *
     * @var string Key
     */
    protected $_key = '';

    /**
     * Distance
     *
     * @var string Distance
     */
    protected $_distance = '';

    /**
     * Latitude
     *
     * @var string Latitude
     */
    protected $_latitude = '';

    /**
     * Longitude
     *
     * @var string Longitude
     */
    protected $_longitude = '';

    /**
     * Create GeoDistance object
     *
     * @param string $key       Key
     * @param string $latitude  Latitude
     * @param string $longitude Longitude
     * @param string $distance  Distance
     */
    public function __construct($key, $latitude, $longitude, $distance)
    {
        $this->_key = $key;
        $this->setLatitude($latitude);
        $this->setLongitude($longitude);
        $this->setDistance($distance);
    }

    /**
     * Sets the distance to search for
     *
     * @param  string                      $distance Distance
     * @return Elastica_Filter_GeoDistance Current object
     */
    public function setDistance($distance)
    {
        // TODO: validate distance?
        $this->_distance = $distance;

        return $this;
    }

    /**
     * Sets the laititude
     *
     * @param  string                      $latitude Latitude
     * @return Elastica_Filter_GeoDistance Current object
     */
    public function setLatitude($latitude)
    {
        $this->_latitude = $latitude;

        return $this;
    }

    /**
     * Sets the longitude
     *
     * @param  string                      $longitude Longitude
     * @return Elastica_Filter_GeoDistance Current object
     */
    public function setLongitude($longitude)
    {
        $this->_longitude = $longitude;

        return $this;
    }

    /**
     * Convers filter o array
     *
     * @see Elastica_Filter_Abstract::toArray()
     * @return Elastica_Filter_GeoDistance Current object
     */
    public function toArray()
    {
        return array(
            'geo_distance' => array(
                'distance' => $this->_distance,
                $this->_key => array(
                    'lat' => $this->_latitude,
                    'lon' => $this->_longitude
                ),
            ),
        );
    }
>>>>>>> 9c6529c2
}<|MERGE_RESOLUTION|>--- conflicted
+++ resolved
@@ -7,7 +7,6 @@
  * @author Nicolas Ruflin <spam@ruflin.com>
  * @link http://www.elasticsearch.org/guide/reference/query-dsl/geo-distance-filter.html
  */
-<<<<<<< HEAD
 class Elastica_Filter_GeoDistance extends Elastica_Filter_Abstract {
 	const DISTANCE_TYPE_ARC = 'arc';
 	const DISTANCE_TYPE_PLANE = 'plane';
@@ -81,10 +80,10 @@
 			}
 			
 			// Longitude
-			if(isset($location['lon'])) {
-				$this->setLongitude($location['lon']);
-			} else {
-				throw new Elastica_Exception_Invalid('$location[\'lon\'] has to be set');
+			if(isset($location['lon'])) {
+				$this->setLongitude($location['lon']);
+			} else {
+				throw new Elastica_Exception_Invalid('$location[\'lon\'] has to be set');
 			}
 		} elseif (is_string($location)) { // Geohash
 			$this->setGeohash($location);
@@ -205,10 +204,10 @@
 				throw new Elastica_Exception_Invalid('Latitude has to be set');
 			}
 			
-			if(isset($this->_longitude)) { // Geohash
-				$location['lon'] = $this->_longitude;
-			} else {
-				throw new Elastica_Exception_Invalid('Longitude has to be set');
+			if(isset($this->_longitude)) { // Geohash
+				$location['lon'] = $this->_longitude;
+			} else {
+				throw new Elastica_Exception_Invalid('Longitude has to be set');
 			}
 		} elseif($this->_locationType === 'geohash') { // Geohash
 			$location = $this->_geohash;
@@ -222,110 +221,4 @@
 		
 		return $data;
 	}
-=======
-class Elastica_Filter_GeoDistance extends Elastica_Filter_Abstract
-{
-    /**
-     * Key
-     *
-     * @var string Key
-     */
-    protected $_key = '';
-
-    /**
-     * Distance
-     *
-     * @var string Distance
-     */
-    protected $_distance = '';
-
-    /**
-     * Latitude
-     *
-     * @var string Latitude
-     */
-    protected $_latitude = '';
-
-    /**
-     * Longitude
-     *
-     * @var string Longitude
-     */
-    protected $_longitude = '';
-
-    /**
-     * Create GeoDistance object
-     *
-     * @param string $key       Key
-     * @param string $latitude  Latitude
-     * @param string $longitude Longitude
-     * @param string $distance  Distance
-     */
-    public function __construct($key, $latitude, $longitude, $distance)
-    {
-        $this->_key = $key;
-        $this->setLatitude($latitude);
-        $this->setLongitude($longitude);
-        $this->setDistance($distance);
-    }
-
-    /**
-     * Sets the distance to search for
-     *
-     * @param  string                      $distance Distance
-     * @return Elastica_Filter_GeoDistance Current object
-     */
-    public function setDistance($distance)
-    {
-        // TODO: validate distance?
-        $this->_distance = $distance;
-
-        return $this;
-    }
-
-    /**
-     * Sets the laititude
-     *
-     * @param  string                      $latitude Latitude
-     * @return Elastica_Filter_GeoDistance Current object
-     */
-    public function setLatitude($latitude)
-    {
-        $this->_latitude = $latitude;
-
-        return $this;
-    }
-
-    /**
-     * Sets the longitude
-     *
-     * @param  string                      $longitude Longitude
-     * @return Elastica_Filter_GeoDistance Current object
-     */
-    public function setLongitude($longitude)
-    {
-        $this->_longitude = $longitude;
-
-        return $this;
-    }
-
-    /**
-     * Convers filter o array
-     *
-     * @see Elastica_Filter_Abstract::toArray()
-     * @return Elastica_Filter_GeoDistance Current object
-     */
-    public function toArray()
-    {
-        return array(
-            'geo_distance' => array(
-                'distance' => $this->_distance,
-                $this->_key => array(
-                    'lat' => $this->_latitude,
-                    'lon' => $this->_longitude
-                ),
-            ),
-        );
-    }
->>>>>>> 9c6529c2
 }