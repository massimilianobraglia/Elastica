CHANGES
<<<<<<< HEAD
=======
2013-12-18
- Update to Elasticsearch 0.90.8
- Add support for simple_query_string query

>>>>>>> 3e906534
2013-12-15
- Add support for filter inside HasChild filter
- Add support for filter inside HasParent filter

2013-12-12
- Always send scroll_id via HTTP body instead of as a query param
- Fix the manner in which suggestion results are returned in \Elastica\ResultSet and adjust associated tests to account for the fix.
- Add \Elastica\Resultset::hasSuggests()

2013-12-11
- Pass arguments to optimize as query
- Add refreshAll on Client

2013-12-07
- Added Result::hasFields() and Result::hasParam() methods for consistency with Document

2013-12-07
- Escape slash in Util::escapeTerm, as it is used for regexp from Elastic 0.90

2013-12-05
- Add *.iml to .gitignore
- Refactor suggest implementation (\Elastica\Suggest, \Elastica\Suggest\AbstractSuggest, and \Elastica\Suggest\Term) to more closely resemble query implementation. (BC break)
- \Elastica\Search::addSuggest() has been renamed to \Elastica\Search::setSuggest()
- \Elastica\Query::addSuggest() has been renamed to \Elastica\Query::setSuggest()
- Add \Elastica\Suggest\Phrase, \Elastica\Suggest\CandidateGenerator\AbstractCandidateGenerator, and \Elastica\Suggest\CandidateGenerator\DirectGenerator
  (see http://www.elasticsearch.org/guide/en/elasticsearch/reference/current/search-suggesters-phrase.html)

2013-12-04
- Remove boost from FunctionScore::addFunction because this is not supported by elasticsearch

2013-12-02
- Issue #491 resolved

2013-12-01
- Issue #501 resolved
- satooshi/php-coveralls package added for coverall.io
- Multiple badges for downloads and latest stable release added

2013-11-30
- Remove facets param from query if is empty array
- Add size param to API for TermsStats

2013-11-23
- Release v0.90.7.0

2013-11-19
- Updated geocluster-facet to 0.0.9

2013-11-18
- Added \Elastica\Filter\Regexp

2013-11-16
- Remove wrong documentation for "no limit" #496
- Update to elasticsearch 0.90.7

2013-11-03
- Issue #490: Set Elastica\Query\FunctionScore::DECAY_EXPONENTIAL to "exp" instead of "exponential"

2013-10-29
- Elastica_Type::exists() added
  See http://www.elasticsearch.org/guide/en/elasticsearch/reference/current/indices-types-exists.html#indices-types-exists

2013-10-27
- Adapted possible values (not only in) for minimum_should_match param based on elasticsearch documetnation  http://www.elasticsearch.org/guide/en/elasticsearch/reference/current/query-dsl-minimum-should-match.html

2013-10-27
- Release v0.90.5.0

2013-10-26
- Update to elasticsearch 0.90.5

2013-10-21
- Fix \Elastica\Filter\HasParent usage of \Elastica\Query as to not collide with \Elastica\Filter\Query, bring \Elasitca\Filter\HasChild into line

2013-10-01
- Also pass the current client object to the failure callback in \Elastica\Client.

2013-09-20
- Update to geocluster-facet 0.0.8
- Add support for term suggest API
  See http://www.elasticsearch.org/guide/reference/api/search/term-suggest/

2013-09-18
- Fix \Elastica\Filter\HasChild usage of \Elastica\Query as to not collide with \Elastica\Filter\Query namespace

2013-09-17
- Update to elasticsearch 0.90.4
- Add support for function_score query
- Skip geocluster-facet test if the plugin is not installed
- Correct \Elastica\Test\ClientTest to catch the proper exception type on connection failure
- Fix unit test errors

2013-09-14
- Nested filter supports now the setFilter method

2013-09-03
- Support isset() calls on Result objects

2013-08-27
- Add \ArrayAccess on the ResultSet object

2013-08-25
- Update to elasticsearch 0.90.3

2013-08-25
- Release v0.90.2.0

2013-08-20
- Support for "proxy" param for http connections

2013-08-17
- Add support for fields parameter in Elastica_Type::getDocument()

2013-08-13
- Add a getQuery method on the FilteredQuery object

2013-08-01
- Second param to \Elastica\Search.php:count($query = '', $fullResult = false) added. If second param is set to true, full ResultSet is returned including facets.

2013-07-16
- Plugin geocluster-facet support added

2013-07-02
- Add Query\Common
- Can now create a query by passing an array to Type::search()

2013-07-01
- Add Filter\GeohashCell

2013-06-30
- Revamped upsert so that Scripts are now first class citizens. (BC break)
  See http://elastica.io/migration/0.90.2/upsert.html
- Implemented doc_as_upsert.

2013-06-29
- Update to elasticsearch 0.90.2
- Enabled ES_WAIT_ON_MAPPING_CHANGE for travis builds

2013-06-25
- Added upsert support when updating a document with a partial document or a script.

2013-06-23
- Add filtered queries to the percolator API.

2013-06-21
- Correct class name for TermTest unit test
- Implement terms lookup feature for terms filter

2013-06-14
- Fix support for making scroll queries once the scroll has been started.

2013-06-07
- Release 0.90.1.0

2013-06-05
- Changed package name to lowercase to prevent potential issues with case sensitive file systems and to refelect the package name from packagist.org.
  If you are requiring elastica in your project you might want to change the name in the require to lowercase, although it will still work if written in uppercase.
  The composer autoloader will handle the package correctly and you will not notice any difference.
  If you are requiring or including a file by hand with require() or include() from the composer vendor folder, pay attention that the package name in
  the path will change to lowercase.
- Add Bulk\Action\UpdateDocument.
- Update Bulk\Action\AbstractDocument and Bulk\Action to enable use of OP_TYPE_UPDATE.
- Update .travis.yml to use Elasticsearch version 0.9.1, as bulk update is a new feature in 0.9.1.

2013-06-04
- Elastica\Client::_configureParams() changed to _prepareConnectionParams(), which now takes the config array as an argument

2013-06-03
- Add getPlugins and hasPlugin methods to Node\Info

2013-05-30
- Update Index\Status::getAliases() to use new API
- Update Index\Status::getSettings() to use new API

2013-05-29
- Add _meta to mapping. #330

2013-05-27
- Added parameters to implement scroll

2013-05-23
- add support PSR-3(https://github.com/php-fig/fig-standards/blob/master/accepted/PSR-3-logger-interface.md)
- Elastica\Log implement LoggerInterface(extends Psr\Log\AbstractLogger)
  if you want use logging need install https://github.com/php-fig/log for example (composer require psr/log:dev-master)
  if use Elastica\Log inside Elastica\Client nothing more is needed
  if use Elastica\Log outside we need use as(https://github.com/php-fig/log) for example Elastica\Log::info($message) or Elastica\Log::log(LogLevel::INFO,$message)
- Elastica\Client add setLogger for setting custom Logger for example Monolog(https://github.com/Seldaek/monolog)

2013-05-18
- Elastica\Index::exists fixed for 0.90.0. HEAD request method introduced
- Elastica\Filter\AbstractMulti::getFilters() added
- Implement Elastica\Type\Mapping::enableAllField
- Refresh for Elastica\Index::flush implemented #316
- Added optional parameter to filter result while percolate #384

2013-05-07
- Added EXPERIMENTAL DocumentObjectInterface to be used with Type::addObject()/addObjects()

2013-04-23
- Removed Elastica\Exception\AbstractException
- All Exceptions now implement Elastica\Exception\ExceptionInterface

2013-04-17
- Query\Fuzzy to comply with DSL spec. Multi-field queries now throw an exception. Implemented: Query\Fuzzy::setField, Query\Fuzzy::setFieldOption.
- Query\Fuzzy::addField has been deprecated.

2013-04-12
- Adding max score information in ResultSet
- Adding test for the ResultSet class

2013-03-20
- Removal of unsupported minimum_number_should_match for Boolean Filter

2013-02-25
- Added Elastica\Bulk class responsible for performing bulk requests. New bulk requests implemented: Client::deleteDocuments(), Bulk::sendUdp()

2013-02-20
- Release candidate 0.20.5.0.RC1

2013-02-14
- Added factory for transports that is used by the Connection class
- The transport instances now has support for parameters that can be injected by specifying an array as a transport when creating the Elastica client

2013-02-08
- Terms->setScript() Added, namespace Elastica\Facet

2013-01-31
- Removed deprecated method Type::getType()
- Removed deprecated old constructor call in Filter\GeoDistance::__construct()
- Removed deprecated method Filter\Script::setQuery()
- Removed deprecated methods Query\QueryString::setTieBraker() and Query\QueryString::setQueryString()
- Removed deprecated methods Query\Builder::minimumShouldMatch() and Query\Builder::tieBreaker()

2013-01-25
- Add get/set/has/remove methods to Document
- Add magic methods __get/__set/__isset/__unset to Document
- Document::add method became deprecated, use set instead
- Populate document id created by elasticsearch on addDocument()/addDocuments() call if no document id was set
- Populate updated fields in document on Client::updateDocument() call if fields options is set

2013-01-24
- Added serialization support. Objects can be added to elastica directly when a serializer callable is configured on \Elastica\Type

2013-01-21
- Added Thrift transport. Ir requires installing munkie/elasticsearch-thrift-php package and elasticsearch-tranport-thrift plugin should be installed in elastcisearch

2013-01-13
- Add version option to Elastica_Search::search
- Remove compatibility for PHP 5.2
- Changed all syntax using namespaces, in compliance with PSR-2.
- Usage of composer for lib and test autoloading
- Added PHPUnit as a dev dependency in composer.json
- All tests were rewritten for new syntax.
- All tests where moved in Elastica\Test namespace
- All tests now inherit from Elastica\Test\Base
- Removed all executable flags on files where not needed.
- Update to elasticsearch 0.20.2
- Refactored Elastica_Script and added it support in Elastica_Query_CustomFiltersScore, Elastica_Query_CustomScore and Elastica_Filter_Script
- Refactored Elastica_Client::updateDocument() method to support partial document update. $data can be Elastic_Script, Elastic_Document or array.
- Elastica_Type::updateDocument() now takes Elastica_Document instead of Elastica_Script (BC break). Script can be set to document to perform script update.

2012-12-23
- Elastica_Client config param "servers" to "connections" renamed. "headers" and "curl" are now a config param inside "connections"
- Elastica_Connection added to allow connection management (enabled / disable)
- Refactoring of Elastica_Request. Takes Elastica_Connection in constructor instead of Elastica_Client
- Elastica_Transport refactored
- Elastica_Log refactored
- Renamed Elastica_Exception_Client to Elastica_Exception_Connection
- Use Elastica_Connection for the following constants: DEFAULT_PORT, DEFAULT_HOST, DEFAULT_TRANSPORT, TIMEOUT

2012-11-28
- Added Elastica_Filter_GeoDistanceRange filter

2012-11-23
- Simplified Elastica_Document data handling by extending Elastica_Param

2012-11-10
- Added Elastica_Cluster_Health, Elastica_Cluster_Health_Index and Elastica_Cluster_Health_Shard which wrap the _cluster/health endpoint.
- Added Elastica_Document::setId()
- Added options parameter to Elastica_Type::getDocument()
- Added Elastica_Query_Filtered::getFilter()

2012-10-30
- Elastica_Search implement Elastica_Searchable interface

2012-10-28
- Add Elastica_Filter_HasParent and Elastic_Query_HasParent

2012-08-11
- Release v0.19.8.0
- Elastica_Query_Prefix added

2012-07-26
- Change Elastica_Filter_GeoDistance::__construct(), accepts geohash parameter (BC break, before: ($key, $latitude, $longitude, $distance), after: ($key, $location, $distance) where $location is array('lat' => $latitude, 'lon' => $longitude) or a geohash)

2012-07-17
- Changed naming for several methods to camelCase
- Enforced PSR1 code style, as per https://github.com/pmjones/fig-standards/blob/psr-1-style-guide/proposed/PSR-1-basic.md
- Added Elastica_Script::toArray
- Added Elastica_ScriptFields
- Elastica_Query::setScriptFields now takes Elastica_ScriptFields or associative array as argument, the old implementation was bogus.

2012-06-24
- Simplify Elastica_Type::search and Elastica_Index::search by using Elastica_Search
- Implement Elastica_Filter_Abstract::setCache and Elastica_Filter_Abstract::setCacheKey
- Add Elastica_Param::hasParam
- Remove unsupported use of minimum number should match for Boolean Filter
- Remove old style path creation through params in Elastica_Index::create and Elastica_Search::search

2012-06-22
- Add Elastica_Filter_Limit
- Add getters+setters for Index Setting blocks 'read', 'write' and 'metadata'
- Add Elastica_Filter_MatchAll

2012-06-20
- Facet scope added

2012-06-09
- Change $_parent to null to also support 0 for an id
- Fix Elasitca_Document->toArray()

2012-05-01
- Release v0.19.3.0
- MoreLikeThis Query in Elastica_Document
- Add query param for request (allows GET params)

2012-03-04
- Node info call update. The receive os info and more, param is needed. By default, only basics are returned
- Release v0.19.0.0 which is compatible with ES 0.19.0 http://www.elasticsearch.org/blog/2012/03/01/0.19.0-released.html

2012-02-21
- Allow percolate queries in bulk requests
- Fix memory leak in curl requests

2012-01-23
- Packagist added http://packagist.org/

2012-01-15
- Vagrantfile for vagrant environment with elasticsearch added. Run: vagrant up

2012-01-08
- Allow to set curl params over client config #106 #107
- Add the possiblity to add path or url in config for a request #120

2012-01-04
- Elastica_Index::exists() and Elastica_Cluster::getIndexNames() added

2012-01-01
- Elastica_Cluster_Settings added
- Read only feature for cluster and index added. This feature is elasticsearch >0.19.0 only. ES 0.19.0 release is not out yet

2011-12-29
- Elastica_Type::deleteByQuery implemented

2011-12-20
- Release v0.18.6.0

2011-12-19
- Percolator for Type and Documents added

2011-12-06
- Elastica_Percolator added. See tests for more details

2011-12-02
- Rename Elastica_Type::getType() to Elastica_Type::getName(), getType() is now deprecated

2011-12-01
- Elastica_Filter_Term::addTerm renamed to setTerm, Elastica_Filter_Term::setTerm renamed to setRawTerm
- Elastica_Query_Term::addTerm renamed to setTerm, Elastica_Query_Term::setTerm renamed to setRawTerm

2011-11-30
- Release v0.18.5.0

2011-11-28
- Elastica_Filter_Nested added

2011-11-26
- Elastica_Search::addIndices(), Elastica_Search::addTypes() added

2011-11-20
- Release v0.18.4.1
- Elastica_Log added for logging. Has to be passed as client config to enable
- Elastica blogging introduced: http://ruflin.com/en/elastica

2011-11-17
- Release v0.18.4.0
- Support for Travis CI added: http://travis-ci.org/ruflin/Elastica

2011-11-07
- Elastica_Index_Stats added

2011-11-05
- Elastica_Query_Nested added

2011-10-29
- TTL for document and mapping added

2011-10-28
- Refactored Elastica_Query_CustomScore::addCSParam to ::addParams
- Rename Elastica_Query_CustomScore::addParam to ::addCSParam
- Release v0.18.1.0

2011-10-20
- Release v0.17.9.0
- Elastica_Filter_Type added

2011-10-19
- Elastica_Query_CustomFilterScore added

2011-10-15
- API Documentation changed to DocBlox

2011-10-10
- Bug fixing
- Release v0.17.8.0 added

2011-09-19
- Release v0.17.7.0 added
- Release v0.17.6.1 added

2011-09-18
- Elastica_Exception_ExpectedFieldNotFound renamed to Elastica_Exception_NotFound

2011-08-25
- Https transport layer added

2011-08-22
- Typo in Terms query fixed (issue #74)

2011-08-15
- Refactoring HTTP connection to keep alive connection -> speed improvement during using the same client
- Release v0.17.6.0 added

2011-08-09
- Automatic creation of id for documents added. This was more a bug
- Release v0.17.4.0 added

2011-08-08
- Elastica_Query_Text added
- Params (constructor) of Elastica_Filter_GeoBoundingBox changed (array instead of single params)

2011-08-07
- Elastica_Query_MoreLikeThis added by @juneym. Still work under progress
- Refactoring Queries and Filters to use Elastica_Param. Adding tests

2011-08-05
- Elastica_Filter_Abstract enhanced for more general usage (set/get/addParam(s)) added

2011-08-04
- Release v0.17.3.0 added
- Elastica_Index_Settings::set/get response updated. get('...') does not require 'index.' in front anymore
- Nodes and Cluster shutdown added
- Elastica_Node::getIp() and getPort() added

2011-07-30
- Readd merge_factor to settings. Now working as expected. Index has to be closed first.

2011-07-29
- Release tag v0.17.2.0 added. Elastica is compatible with elasticsearch 0.17.2

2011-07-22
- Elastica_Index_Settings::getMergePolicyMergeFactor and set removed because of enhanced merge policy implementation in ES 0.17.0 https://github.com/elasticsearch/elasticsearch/issues/998
- Release tav v0.17.1.0 added

2011-07-21
- Elastica_Query_HasChild and _parent feature added by fabian
- Elastica_Filter_GeoBoundingBox added by fabian

2011-07-20
- Elastica_Query_Builder added by chrisdegrim

2011-07-19
- Release tag v0.17.0.0 added. Elastica is compatible with elasticsearch 0.17.0

2011-07-18
- ResultSet::hasFacets added
- QueryString useDisMax added

2011-07-15
- Facet/DateHistogram and Facet/Historgram added
- Documentation pages added unter http://ruflin.github.com/Elastica
- Release tag v0.16.4.0 added

2011-06-19
- Add support for multiple servers to Elastica_Client (issue #39)

2011-06-16
- Support for multiple index, type queries and _all queries added through Elastica_Search object
- Elastica_Index::clearCache added to clean cache
- Elastica_Index::flush added

2011-06-07
- Elastica_Index::setNumberOfShards removed as not supported after creating index

2011-05-11
- Refactor client constructor. Elastica_Client::__construct(array $config) now takes a config array instead of host and port

2011-05-08
- Elastica_Query_QueryString::escapeTerm move to Elastica_Util::escapeTerm

2011-04-29
- Added getParam to Elastica_Result that more values can be retrieved from the hit array
- Elastica_Filter_Ids added http://www.elasticsearch.org/guide/reference/query-dsl/ids-filter.html
- getMergePolicyMergeFactor and getRefreshInterval to Elastica_Type_Settings added. If no value is set, default values are returned

2011-04-28
- Release of version 0.16.0.0 (see new version naming structure in README)

2011-04-27
- Refactoring of Elastica_Type::setMapping. No source parameter anymore.
- Elastica_Type_Mapping object introduced to set more fine grained mapping

2011-04-17
- Elastica_Filter_Exists added

2011-04-14
- Elastica_Type getCount replace by count()
- Count has now optional query parametere

2011-04-01
- Renaming of functions in Elastica_Query_Terms and Ela-stica_Query_Filter to fit new naming convention. setTerms, addTerm have different API now!

2011-03-31
- Deprecated code removed
- Break backward compatibility to 0.15.1 (versions introduced by wlp1979)

2011-03-30
- Filtered query introduced
- setRawArguments in Elastica_Query is now setParam
- open / close for index added
- Remove Elastica_Filter and Elastica_Facets because not needed anymore

2011-03-29
- Renaming Elastica_Filter->addQuery, addFilter to setQuery, setFilter
- Add parts of Facets API
- Add facet Terms
- Renaming Elastica_Query->addFilter to setFilter

2011-03-24
- Renaming of Elastica_Status_Index to Elastica_Index_Status => API Change!
- IndexSettings added for improved bulk updating http://www.elasticsearch.org/blog/2011/03/23/update-settings.html

2011-03-21
- Node object added
- Node_Info and Node_Stats added
- Refactoring of Cluster object

2011-03-13
- changes.txt introduced
- getResponse in Elastica_Response renamed to getData. getResponse now deprecated
- Index status objects added
- getIndexName in Elastica_Index renamed to getName. getIndexName is deprecated<|MERGE_RESOLUTION|>--- conflicted
+++ resolved
@@ -1,11 +1,9 @@
 CHANGES
-<<<<<<< HEAD
-=======
+
 2013-12-18
 - Update to Elasticsearch 0.90.8
 - Add support for simple_query_string query
 
->>>>>>> 3e906534
 2013-12-15
 - Add support for filter inside HasChild filter
 - Add support for filter inside HasParent filter
