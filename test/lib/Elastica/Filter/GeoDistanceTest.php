<?php

require_once dirname(__FILE__) . '/../../../bootstrap.php';

class Elastica_Filter_GeoDistanceTest extends PHPUnit_Framework_TestCase
{
<<<<<<< HEAD
	public function setUp() {
	}

	public function tearDown() {
	}

	public function testGeoPoint() {
		$client = new Elastica_Client();
		$index = $client->getIndex('test');
		$index->create(array(), true);

		$type = $index->getType('test');

		// Set mapping
		$type->setMapping(array('point' => array('type' => 'geo_point')));


		// Add doc 1
		$doc1 = new Elastica_Document(1,
			array(
				'name' => 'ruflin',
			)
		);

		$doc1->addGeoPoint('point', 17, 19);
		$type->addDocument($doc1);

		// Add doc 2
		$doc2 = new Elastica_Document(2,
			array(
				'name' => 'ruflin',
			)
		);

		$doc2->addGeoPoint('point', 30, 40);
		$type->addDocument($doc2);


		$index->optimize();
		$index->refresh();

		// Only one point should be in radius
		$query = new Elastica_Query();
		$geoFilter = new Elastica_Filter_GeoDistance('point', array('lat' => 30, 'lon' => 40), '1km');

		$query = new Elastica_Query(new Elastica_Query_MatchAll());
		$query->setFilter($geoFilter);
		$this->assertEquals(1, $type->search($query)->count());

		// Both points should be inside
		$query = new Elastica_Query();
		$geoFilter = new Elastica_Filter_GeoDistance('point', array('lat' => 30, 'lon' => 40), '40000km');
		$query = new Elastica_Query(new Elastica_Query_MatchAll());
		$query->setFilter($geoFilter);
		$index->refresh();

		$this->assertEquals(2, $type->search($query)->count());
	}
	
	public function testConstructLatlon() {
		$key = 'location';
		$location = array(
			'lat' => 48.86,
			'lon' => 2.35
		);
		$distance = '10km';
	
		$filter = new Elastica_Filter_GeoDistance($key, $location, $distance);
	
		$expected = array(
			'geo_distance' => array(
				$key => $location,
				'distance' => $distance
			)
		);
		
		$data = $filter->toArray();
		
		$this->assertEquals($expected, $data);
	}
	
	public function testConstructGeohash() {
		$key = 'location';
		$location = 'u09tvqx';
		$distance = '10km';
	
		$filter = new Elastica_Filter_GeoDistance($key, $location, $distance);
	
		$expected = array(
			'geo_distance' => array(
				$key => $location,
				'distance' => $distance
			)
		);
	
		$data = $filter->toArray();
	
		$this->assertEquals($expected, $data);
	}
	
	public function testConstructOldSignature() {
		$key = 'location';
		$latitude = 48.86;
		$longitude = 2.35;
		$distance = '10km';
		
		$filter = new Elastica_Filter_GeoDistance($key, $latitude, $longitude, $distance);
		
		$expected = array(
			'geo_distance' => array(
				$key => array(
					'lat' => $latitude,
					'lon' => $longitude
				),
				'distance' => $distance
			)
		);
		
		$data = $filter->toArray();
		
		$this->assertEquals($expected, $data);
	}
	
	public function testSetDistanceType() {
		$filter = new Elastica_Filter_GeoDistance('location', array('lat' => 48.86, 'lon' => 2.35), '10km');
		$distanceType = Elastica_Filter_GeoDistance::DISTANCE_TYPE_ARC;
		$filter->setDistanceType($distanceType);
		
		$data = $filter->toArray();
		
		$this->assertEquals($distanceType, $data['geo_distance']['distance_type']);
	}
	
	public function testSetOptimizeBbox() {
		$filter = new Elastica_Filter_GeoDistance('location', array('lat' => 48.86, 'lon' => 2.35), '10km');
		$optimizeBbox = Elastica_Filter_GeoDistance::OPTIMIZE_BBOX_MEMORY;
		$filter->setOptimizeBbox($optimizeBbox);
		
		$data = $filter->toArray();
		
		$this->assertEquals($optimizeBbox, $data['geo_distance']['optimize_bbox']);
	}
=======
    public function testGeoPoint()
    {
        $client = new Elastica_Client();
        $index = $client->getIndex('test');
        $index->create(array(), true);

        $type = $index->getType('test');

        // Set mapping
        $type->setMapping(array('point' => array('type' => 'geo_point')));

        // Add doc 1
        $doc1 = new Elastica_Document(1,
            array(
                'name' => 'ruflin',
            )
        );

        $doc1->addGeoPoint('point', 17, 19);
        $type->addDocument($doc1);

        // Add doc 2
        $doc2 = new Elastica_Document(2,
            array(
                'name' => 'ruflin',
            )
        );

        $doc2->addGeoPoint('point', 30, 40);
        $type->addDocument($doc2);

        $index->optimize();
        $index->refresh();

        // Only one point should be in radius
        $query = new Elastica_Query();
        $geoFilter = new Elastica_Filter_GeoDistance('point', 30, 40, '1km');

        $query = new Elastica_Query(new Elastica_Query_MatchAll());
        $query->setFilter($geoFilter);
        $this->assertEquals(1, $type->search($query)->count());

        // Both points should be inside
        $query = new Elastica_Query();
        $geoFilter = new Elastica_Filter_GeoDistance('point', 30, 40, '40000km');
        $query = new Elastica_Query(new Elastica_Query_MatchAll());
        $query->setFilter($geoFilter);
        $index->refresh();

        $this->assertEquals(2, $type->search($query)->count());
    }

    public function testSetLatitude()
    {
        $geoDistance = new Elastica_Filter_GeoDistance('point', 38.89859, -77.035971, '10mi');
        $returnValue = $geoDistance->setLatitude(38.89859);
        $this->assertInstanceOf('Elastica_Filter_GeoDistance', $returnValue);
    }
>>>>>>> 9c6529c2
}<|MERGE_RESOLUTION|>--- conflicted
+++ resolved
@@ -4,13 +4,6 @@
 
 class Elastica_Filter_GeoDistanceTest extends PHPUnit_Framework_TestCase
 {
-<<<<<<< HEAD
-	public function setUp() {
-	}
-
-	public function tearDown() {
-	}
-
 	public function testGeoPoint() {
 		$client = new Elastica_Client();
 		$index = $client->getIndex('test');
@@ -64,45 +57,45 @@
 		$this->assertEquals(2, $type->search($query)->count());
 	}
 	
-	public function testConstructLatlon() {
-		$key = 'location';
+	public function testConstructLatlon() {
+		$key = 'location';
 		$location = array(
 			'lat' => 48.86,
 			'lon' => 2.35
-		);
-		$distance = '10km';
-	
-		$filter = new Elastica_Filter_GeoDistance($key, $location, $distance);
-	
-		$expected = array(
-			'geo_distance' => array(
-				$key => $location,
-				'distance' => $distance
-			)
-		);
-		
-		$data = $filter->toArray();
-		
-		$this->assertEquals($expected, $data);
+		);
+		$distance = '10km';
+	
+		$filter = new Elastica_Filter_GeoDistance($key, $location, $distance);
+	
+		$expected = array(
+			'geo_distance' => array(
+				$key => $location,
+				'distance' => $distance
+			)
+		);
+		
+		$data = $filter->toArray();
+		
+		$this->assertEquals($expected, $data);
 	}
 	
-	public function testConstructGeohash() {
-		$key = 'location';
-		$location = 'u09tvqx';
-		$distance = '10km';
-	
-		$filter = new Elastica_Filter_GeoDistance($key, $location, $distance);
-	
-		$expected = array(
-			'geo_distance' => array(
-				$key => $location,
-				'distance' => $distance
-			)
-		);
-	
-		$data = $filter->toArray();
-	
-		$this->assertEquals($expected, $data);
+	public function testConstructGeohash() {
+		$key = 'location';
+		$location = 'u09tvqx';
+		$distance = '10km';
+	
+		$filter = new Elastica_Filter_GeoDistance($key, $location, $distance);
+	
+		$expected = array(
+			'geo_distance' => array(
+				$key => $location,
+				'distance' => $distance
+			)
+		);
+	
+		$data = $filter->toArray();
+	
+		$this->assertEquals($expected, $data);
 	}
 	
 	public function testConstructOldSignature() {
@@ -138,73 +131,13 @@
 		$this->assertEquals($distanceType, $data['geo_distance']['distance_type']);
 	}
 	
-	public function testSetOptimizeBbox() {
-		$filter = new Elastica_Filter_GeoDistance('location', array('lat' => 48.86, 'lon' => 2.35), '10km');
-		$optimizeBbox = Elastica_Filter_GeoDistance::OPTIMIZE_BBOX_MEMORY;
-		$filter->setOptimizeBbox($optimizeBbox);
-		
-		$data = $filter->toArray();
-		
-		$this->assertEquals($optimizeBbox, $data['geo_distance']['optimize_bbox']);
+	public function testSetOptimizeBbox() {
+		$filter = new Elastica_Filter_GeoDistance('location', array('lat' => 48.86, 'lon' => 2.35), '10km');
+		$optimizeBbox = Elastica_Filter_GeoDistance::OPTIMIZE_BBOX_MEMORY;
+		$filter->setOptimizeBbox($optimizeBbox);
+		
+		$data = $filter->toArray();
+		
+		$this->assertEquals($optimizeBbox, $data['geo_distance']['optimize_bbox']);
 	}
-=======
-    public function testGeoPoint()
-    {
-        $client = new Elastica_Client();
-        $index = $client->getIndex('test');
-        $index->create(array(), true);
-
-        $type = $index->getType('test');
-
-        // Set mapping
-        $type->setMapping(array('point' => array('type' => 'geo_point')));
-
-        // Add doc 1
-        $doc1 = new Elastica_Document(1,
-            array(
-                'name' => 'ruflin',
-            )
-        );
-
-        $doc1->addGeoPoint('point', 17, 19);
-        $type->addDocument($doc1);
-
-        // Add doc 2
-        $doc2 = new Elastica_Document(2,
-            array(
-                'name' => 'ruflin',
-            )
-        );
-
-        $doc2->addGeoPoint('point', 30, 40);
-        $type->addDocument($doc2);
-
-        $index->optimize();
-        $index->refresh();
-
-        // Only one point should be in radius
-        $query = new Elastica_Query();
-        $geoFilter = new Elastica_Filter_GeoDistance('point', 30, 40, '1km');
-
-        $query = new Elastica_Query(new Elastica_Query_MatchAll());
-        $query->setFilter($geoFilter);
-        $this->assertEquals(1, $type->search($query)->count());
-
-        // Both points should be inside
-        $query = new Elastica_Query();
-        $geoFilter = new Elastica_Filter_GeoDistance('point', 30, 40, '40000km');
-        $query = new Elastica_Query(new Elastica_Query_MatchAll());
-        $query->setFilter($geoFilter);
-        $index->refresh();
-
-        $this->assertEquals(2, $type->search($query)->count());
-    }
-
-    public function testSetLatitude()
-    {
-        $geoDistance = new Elastica_Filter_GeoDistance('point', 38.89859, -77.035971, '10mi');
-        $returnValue = $geoDistance->setLatitude(38.89859);
-        $this->assertInstanceOf('Elastica_Filter_GeoDistance', $returnValue);
-    }
->>>>>>> 9c6529c2
 }