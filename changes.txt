CHANGES

<<<<<<< HEAD
2012-12-23
- Elastica_Client config param "servers" to "connections" renamed. "headers" and "curl" are now a config param inside "connections"
- Elastica_Connection added to allow connection management (enabled / disable)
- Refactoring of Elastica_Request. Takes Elastica_Connection in constructor instead of Elastica_Client
- Elastica_Transport refactored
- Elastica_Log refactored
- Renamed Elastica_Exception_Client to Elastica_Exception_Connection
- Use Elastica_Connection for the following constants: DEFAULT_PORT, DEFAULT_HOST, DEFAULT_TRANSPORT, TIMEOUT
=======
2013-01-13
- Add version option to Elastica_Search::search
>>>>>>> 5e07b0df

2012-11-38
- Added Elastica_Filter_GeoDistanceRange filter

2012-11-23
- Simplified Elastica_Document data handling by extending Elastica_Param

2012-11-10
- Added Elastica_Cluster_Health, Elastica_Cluster_Health_Index and Elastica_Cluster_Health_Shard which wrap the _cluster/health endpoint.
- Added Elastica_Document::setId()
- Added options parameter to Elastica_Type::getDocument()
- Added Elastica_Query_Filtered::getFilter()

2012-10-30
- Elastica_Search implement Elastica_Searchable interface

2012-10-28
- Add Elastica_Filter_HasParent and Elastic_Query_HasParent

2012-08-11
- Release v0.19.8.0
- Elastica_Query_Prefix added

2012-07-26
- Change Elastica_Filter_GeoDistance::__construct(), accepts geohash parameter (BC break, before: ($key, $latitude, $longitude, $distance), after: ($key, $location, $distance) where $location is array('lat' => $latitude, 'lon' => $longitude) or a geohash)

2012-07-17
- Changed naming for several methods to camelCase
- Enforced PSR1 code style, as per https://github.com/pmjones/fig-standards/blob/psr-1-style-guide/proposed/PSR-1-basic.md
- Added Elastica_Script::toArray
- Added Elastica_ScriptFields
- Elastica_Query::setScriptFields now takes Elastica_ScriptFields or associative array as argument, the old implementation was bogus.

2012-06-24
- Simplify Elastica_Type::search and Elastica_Index::search by using Elastica_Search
- Implement Elastica_Filter_Abstract::setCache and Elastica_Filter_Abstract::setCacheKey
- Add Elastica_Param::hasParam
- Remove unsupported use of minimum number should match for Boolean Filter
- Remove old style path creation through params in Elastica_Index::create and Elastica_Search::search

2012-06-22
- Add Elastica_Filter_Limit
- Add getters+setters for Index Setting blocks 'read', 'write' and 'metadata'
- Add Elastica_Filter_MatchAll

2012-06-20
- Facet scope added

2012-06-09
- Change $_parent to null to also support 0 for an id
- Fix Elasitca_Document->toArray()

2012-05-01
- Release v0.19.3.0
- MoreLikeThis Query in Elastica_Document
- Add query param for request (allows GET params)

2012-03-04
- Node info call update. The receive os info and more, param is needed. By default, only basics are returned
- Release v0.19.0.0 which is compatible with ES 0.19.0 http://www.elasticsearch.org/blog/2012/03/01/0.19.0-released.html

2012-02-21
- Allow percolate queries in bulk requests
- Fix memory leak in curl requests

2012-01-23
- Packagist added http://packagist.org/

2012-01-15
- Vagrantfile for vagrant environment with elasticsearch added. Run: vagrant up

2012-01-08
- Allow to set curl params over client config #106 #107
- Add the possiblity to add path or url in config for a request #120

2012-01-04
- Elastica_Index::exists() and Elastica_Cluster::getIndexNames() added

2012-01-01
- Elastica_Cluster_Settings added
- Read only feature for cluster and index added. This feature is elasticsearch >0.19.0 only. ES 0.19.0 release is not out yet

2011-12-29
- Elastica_Type::deleteByQuery implemented

2011-12-20
- Release v0.18.6.0

2011-12-19
- Percolator for Type and Documents added

2011-12-06
- Elastica_Percolator added. See tests for more details

2011-12-02
- Rename Elastica_Type::getType() to Elastica_Type::getName(), getType() is now deprecated

2011-12-01
- Elastica_Filter_Term::addTerm renamed to setTerm, Elastica_Filter_Term::setTerm renamed to setRawTerm
- Elastica_Query_Term::addTerm renamed to setTerm, Elastica_Query_Term::setTerm renamed to setRawTerm

2011-11-30
- Release v0.18.5.0

2011-11-28
- Elastica_Filter_Nested added

2011-11-26
- Elastica_Search::addIndices(), Elastica_Search::addTypes() added

2011-11-20
- Release v0.18.4.1
- Elastica_Log added for logging. Has to be passed as client config to enable
- Elastica blogging introduced: http://ruflin.com/en/elastica

2011-11-17
- Release v0.18.4.0
- Support for Travis CI added: http://travis-ci.org/ruflin/Elastica

2011-11-07
- Elastica_Index_Stats added

2011-11-05
- Elastica_Query_Nested added

2011-10-29
- TTL for document and mapping added

2011-10-28
- Refactored Elastica_Query_CustomScore::addCSParam to ::addParams
- Rename Elastica_Query_CustomScore::addParam to ::addCSParam
- Release v0.18.1.0

2011-10-20
- Release v0.17.9.0
- Elastica_Filter_Type added

2011-10-19
- Elastica_Query_CustomFilterScore added

2011-10-15
- API Documentation changed to DocBlox

2011-10-10
- Bug fixing
- Release v0.17.8.0 added

2011-09-19
- Release v0.17.7.0 added
- Release v0.17.6.1 added

2011-09-18
- Elastica_Exception_ExpectedFieldNotFound renamed to Elastica_Exception_NotFound

2011-08-25
- Https transport layer added

2011-08-22
- Typo in Terms query fixed (issue #74)

2011-08-15
- Refactoring HTTP connection to keep alive connection -> speed improvement during using the same client
- Release v0.17.6.0 added

2011-08-09
- Automatic creation of id for documents added. This was more a bug
- Release v0.17.4.0 added

2011-08-08
- Elastica_Query_Text added
- Params (constructor) of Elastica_Filter_GeoBoundingBox changed (array instead of single params)

2011-08-07
- Elastica_Query_MoreLikeThis added by @juneym. Still work under progress
- Refactoring Queries and Filters to use Elastica_Param. Adding tests

2011-08-05
- Elastica_Filter_Abstract enhanced for more general usage (set/get/addParam(s)) added

2011-08-04
- Release v0.17.3.0 added
- Elastica_Index_Settings::set/get response updated. get('...') does not require 'index.' in front anymore
- Nodes and Cluster shutdown added
- Elastica_Node::getIp() and getPort() added

2011-07-30
- Readd merge_factor to settings. Now working as expected. Index has to be closed first.

2011-07-29
- Release tag v0.17.2.0 added. Elastica is compatible with elasticsearch 0.17.2

2011-07-22
- Elastica_Index_Settings::getMergePolicyMergeFactor and set removed because of enhanced merge policy implementation in ES 0.17.0 https://github.com/elasticsearch/elasticsearch/issues/998
- Release tav v0.17.1.0 added

2011-07-21
- Elastica_Query_HasChild and _parent feature added by fabian
- Elastica_Filter_GeoBoundingBox added by fabian

2011-07-20
- Elastica_Query_Builder added by chrisdegrim

2011-07-19
- Release tag v0.17.0.0 added. Elastica is compatible with elasticsearch 0.17.0

2011-07-18
- ResultSet::hasFacets added
- QueryString useDisMax added

2011-07-15
- Facet/DateHistogram and Facet/Historgram added
- Documentation pages added unter http://ruflin.github.com/Elastica
- Release tag v0.16.4.0 added

2011-06-19
- Add support for multiple servers to Elastica_Client (issue #39)

2011-06-16
- Support for multiple index, type queries and _all queries added through Elastica_Search object
- Elastica_Index::clearCache added to clean cache
- Elastica_Index::flush added

2011-06-07
- Elastica_Index::setNumberOfShards removed as not supported after creating index

2011-05-11
- Refactor client constructor. Elastica_Client::__construct(array $config) now takes a config array instead of host and port

2011-05-08
- Elastica_Query_QueryString::escapeTerm move to Elastica_Util::escapeTerm

2011-04-29
- Added getParam to Elastica_Result that more values can be retrieved from the hit array
- Elastica_Filter_Ids added http://www.elasticsearch.org/guide/reference/query-dsl/ids-filter.html
- getMergePolicyMergeFactor and getRefreshInterval to Elastica_Type_Settings added. If no value is set, default values are returned

2011-04-28
- Release of version 0.16.0.0 (see new version naming structure in README)

2011-04-27
- Refactoring of Elastica_Type::setMapping. No source parameter anymore.
- Elastica_Type_Mapping object introduced to set more fine grained mapping

2011-04-17
- Elastica_Filter_Exists added

2011-04-14
- Elastica_Type getCount replace by count()
- Count has now optional query parametere

2011-04-01
- Renaming of functions in Elastica_Query_Terms and Ela-stica_Query_Filter to fit new naming convention. setTerms, addTerm have different API now!

2011-03-31
- Deprecated code removed
- Break backward compatibility to 0.15.1 (versions introduced by wlp1979)

2011-03-30
- Filtered query introduced
- setRawArguments in Elastica_Query is now setParam
- open / close for index added
- Remove Elastica_Filter and Elastica_Facets because not needed anymore

2011-03-29
- Renaming Elastica_Filter->addQuery, addFilter to setQuery, setFilter
- Add parts of Facets API
- Add facet Terms
- Renaming Elastica_Query->addFilter to setFilter

2011-03-24
- Renaming of Elastica_Status_Index to Elastica_Index_Status => API Change!
- IndexSettings added for improved bulk updating http://www.elasticsearch.org/blog/2011/03/23/update-settings.html

2011-03-21
- Node object added
- Node_Info and Node_Stats added
- Refactoring of Cluster object

2011-03-13
- changes.txt introduced
- getResponse in Elastica_Response renamed to getData. getResponse now deprecated
- Index status objects added
- getIndexName in Elastica_Index renamed to getName. getIndexName is deprecated<|MERGE_RESOLUTION|>--- conflicted
+++ resolved
@@ -1,6 +1,8 @@
 CHANGES
 
-<<<<<<< HEAD
+2013-01-13
+- Add version option to Elastica_Search::search
+
 2012-12-23
 - Elastica_Client config param "servers" to "connections" renamed. "headers" and "curl" are now a config param inside "connections"
 - Elastica_Connection added to allow connection management (enabled / disable)
@@ -9,10 +11,6 @@
 - Elastica_Log refactored
 - Renamed Elastica_Exception_Client to Elastica_Exception_Connection
 - Use Elastica_Connection for the following constants: DEFAULT_PORT, DEFAULT_HOST, DEFAULT_TRANSPORT, TIMEOUT
-=======
-2013-01-13
-- Add version option to Elastica_Search::search
->>>>>>> 5e07b0df
 
 2012-11-38
 - Added Elastica_Filter_GeoDistanceRange filter
