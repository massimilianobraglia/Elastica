--- conflicted
+++ resolved
@@ -26,12 +26,8 @@
 
 before_script:
   - mkdir -p build/logs
-<<<<<<< HEAD
-  - echo "extension=memcache.so" >> ~/.phpenv/versions/$(phpenv version-name)/etc/php.ini
+  - sh -c 'if [ "$TRAVIS_PHP_VERSION" != "hhvm" ]; then echo "extension=memcache.so" >> ~/.phpenv/versions/$(phpenv version-name)/etc/php.ini; fi;'
   - if [ $ES_COMPOSER_NODEV == "no" ] && ! $(phpenv version-name | grep -q '5.3'); then sudo composer require "guzzlehttp/guzzle" "4.2.*" --dev --no-ansi --no-progress --no-interaction; fi
-=======
-  - sh -c 'if [ "$TRAVIS_PHP_VERSION" != "hhvm" ]; then echo "extension=memcache.so" >> ~/.phpenv/versions/$(phpenv version-name)/etc/php.ini; fi;'
->>>>>>> d9e60747
 
 script:
   - phpunit -c test/phpunit-travis.xml
