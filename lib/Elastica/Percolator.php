--- conflicted
+++ resolved
@@ -83,14 +83,6 @@
     /**
      * Match a document to percolator queries
      *
-<<<<<<< HEAD
-     * @param  \Elastica\Document                                   $doc
-     * @param  string|\Elastica\Query|\Elastica\Query\AbstractQuery $query  Query to filter the percolator queries which
-     *                                                                      are executed.
-     * @param  string                                               $type
-     * @param  array                                                $params
-     * @return array                                                With matching registered queries.
-=======
      * @param  \Elastica\Document $doc
      * @param  string|\Elastica\Query|\Elastica\Query\AbstractQuery $query Query to filter the percolator queries which
      *                                                                     are executed.
@@ -105,7 +97,6 @@
      *                          Percolator::EXTRA_AGGS,
      *                          Percolator::EXTRA_HIGHLIGHT ]
      * @return array With matching registered queries.
->>>>>>> 0275154d
      */
     public function matchDoc(Document $doc, $query = null, $type = 'type', $params = array())
     {
@@ -120,14 +111,6 @@
     /**
      * Percolating an existing document
      *
-<<<<<<< HEAD
-     * @param  string                                               $id
-     * @param  string                                               $type
-     * @param  string|\Elastica\Query|\Elastica\Query\AbstractQuery $query  Query to filter the percolator queries which
-     *                                                                      are executed.
-     * @param  array                                                $params
-     * @return array                                                With matching registered queries.
-=======
      * @param  string $id
      * @param  string $type
      * @param  string|\Elastica\Query|\Elastica\Query\AbstractQuery $query Query to filter the percolator queries which
@@ -142,7 +125,6 @@
      *                          Percolator::EXTRA_AGGS,
      *                          Percolator::EXTRA_HIGHLIGHT ]
      * @return array With matching registered queries.
->>>>>>> 0275154d
      */
     public function matchExistingDoc($id, $type, $query = null, $params = array())
     {
