--- conflicted
+++ resolved
@@ -33,24 +33,13 @@
 	}
 
 	/**
-<<<<<<< HEAD
-	 * Add a param
-	 * 
-	 * This function is called addCSParam to not overwrite the Elastica_Param functionality
-=======
 	 * Add params
->>>>>>> d19e5f58
 	 *
 	 * @param array $params
 	 * @return Elastica_Query_CustomScore
 	 */
-<<<<<<< HEAD
-	public function addCSParam(array $param) {
-		$this->addParam('params', $param);
-=======
 	public function addParams(array $params) {
 		$this->setParam('params', $params);
->>>>>>> d19e5f58
 		return $this;
 	}
 }
