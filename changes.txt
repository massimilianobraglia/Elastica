--- conflicted
+++ resolved
@@ -1,15 +1,11 @@
 CHANGES
 
-<<<<<<< HEAD
 2014-01-14
 - Changed logger default log level to debug from info
 
 2014-01-13
 - Update to elasticsearch 0.90.10
-=======
-2014-01-13
 - Add Elastica\Facet\TermsStats::setOrder()
->>>>>>> 13b0dba3
 
 2014-01-08
 - Adding analyze function to Index to expose the _analyze API
