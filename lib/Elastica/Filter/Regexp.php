--- conflicted
+++ resolved
@@ -36,14 +36,9 @@
     /**
      * Create Regexp object
      *
-<<<<<<< HEAD
-     * @param  string                               $field  Field name
-     * @param  string                               $regexp Regular expression
-=======
      * @param  string $field     Field name
      * @param  string $regexp    Regular expression
      * @param  array  $options   Regular expression options
->>>>>>> df8b9dc2
      * @throws \Elastica\Exception\InvalidException
      */
     public function __construct($field = '', $regexp = '', $options = array())
