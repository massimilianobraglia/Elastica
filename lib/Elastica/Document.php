--- conflicted
+++ resolved
@@ -47,17 +47,10 @@
     /**
      * Creates a new document
      *
-<<<<<<< HEAD
-     * @param int|string    $id OPTIONAL $id Id is create if empty
+     * @param int|string $id    OPTIONAL $id Id is create if empty
      * @param array|string  $data  OPTIONAL Data array
-     * @param string        $type  OPTIONAL Type name
-     * @param string        $index OPTIONAL Index name
-=======
-     * @param int|string $id    OPTIONAL $id Id is create if empty
-     * @param array      $data  OPTIONAL Data array
      * @param string     $type  OPTIONAL Type name
      * @param string     $index OPTIONAL Index name
->>>>>>> 82a9a6d8
      */
     public function __construct($id = '', $data = array(), $type = '', $index = '')
     {
@@ -174,13 +167,8 @@
     /**
      * Overwrites the current document data with the given data
      *
-<<<<<<< HEAD
      * @param  array|string             $data Data array
-     * @return Elastica_Document
-=======
-     * @param  array             $data Data array
-     * @return \Elastica\Document
->>>>>>> 82a9a6d8
+     * @return \Elastica\Document
      */
     public function setData($data)
     {
