<?php

namespace Elastica\Test;

use Elastica\Client;
use Elastica\Connection;
use Elastica\Document;
use Elastica\Exception\ClientException;
use Elastica\Script;
use Elastica\Index;
use Elastica\Request;
use Elastica\Test\Base as BaseTest;
use Elastica\Type;

class ClientTest extends BaseTest
{

    public function testConstruct()
    {
        $client = $this->_getClient();
        $this->assertCount(1, $client->getConnections());
    }

    public function testConnectionsArray()
    {
        // Creates a new index 'xodoa' and a type 'user' inside this index
        $client = new Client(array('connections' => array(array('host' => 'localhost', 'port' => 9200))));
        $index = $client->getIndex('elastica_test1');
        $index->create(array(), true);

        $type = $index->getType('user');

        // Adds 1 document to the index
        $doc1 = new Document(1,
            array('username' => 'hans', 'test' => array('2', '3', '5'))
        );
        $type->addDocument($doc1);

        // Adds a list of documents with _bulk upload to the index
        $docs = array();
        $docs[] = new Document(2,
            array('username' => 'john', 'test' => array('1', '3', '6'))
        );
        $docs[] = new Document(3,
            array('username' => 'rolf', 'test' => array('2', '3', '7'))
        );
        $type->addDocuments($docs);

        // Refresh index
        $index->refresh();

        $resultSet = $type->search('rolf');
    }

    public function testTwoServersSame()
    {
        // Creates a new index 'xodoa' and a type 'user' inside this index
        $client = new Client(array('connections' => array(
            array('host' => 'localhost', 'port' => 9200),
            array('host' => 'localhost', 'port' => 9200),
        )));
        $index = $client->getIndex('elastica_test1');
        $index->create(array(), true);

        $type = $index->getType('user');

        // Adds 1 document to the index
        $doc1 = new Document(1,
        array('username' => 'hans', 'test' => array('2', '3', '5'))
        );
        $type->addDocument($doc1);

        // Adds a list of documents with _bulk upload to the index
        $docs = array();
        $docs[] = new Document(2,
        array('username' => 'john', 'test' => array('1', '3', '6'))
        );
        $docs[] = new Document(3,
        array('username' => 'rolf', 'test' => array('2', '3', '7'))
        );
        $type->addDocuments($docs);

        // Refresh index
        $index->refresh();

        $resultSet = $type->search('rolf');
    }

    public function testBulk()
    {
        $client = $this->_getClient();

        $params = array(
            array('index' => array('_index' => 'test', '_type' => 'user', '_id' => '1')),
            array('user' => array('name' => 'hans')),
            array('index' => array('_index' => 'test', '_type' => 'user', '_id' => '2')),
            array('user' => array('name' => 'peter')),
        );

        $client->bulk($params);
    }

    public function testOptimizeAll()
    {
        $client = $this->_getClient();
        $response = $client->optimizeAll();

        $this->assertFalse($response->hasError());
    }

    /**
     * @expectedException \Elastica\Exception\InvalidException
     */
    public function testAddDocumentsEmpty()
    {
        $client = $this->_getClient();
        $client->addDocuments(array());
    }

    /**
    * Test deleteIds method using string parameters
    *
    * This test ensures that the deleteIds method of
    * the \Elastica\Client can properly accept and use
    * an $index parameter and $type parameter that are
    * strings
    *
    * This test is a bit more verbose than just sending the
    * values to deleteIds and checking for exceptions or
    * warnings.
    *
    * It will add a document, search for it, then delete it
    * using the parameter types we are interested in, and then
    * re-search to verify that they have been deleted
    */
    public function testDeleteIdsIdxStringTypeString()
    {
        $data = array('username' => 'hans');
        $userSearch = 'username:hans';

        $index = $this->_createIndex();

        // Create the index, deleting it first if it already exists
        $index->create(array(), true);
        $type = $index->getType('user');

        // Adds 1 document to the index
        $doc = new Document(null, $data);
        $result = $type->addDocument($doc);

        // Refresh index
        $index->refresh();

        $resultData = $result->getData();
        $ids = array($resultData['_id']);

        // Check to make sure the document is in the index
        $resultSet = $type->search($userSearch);
        $totalHits = $resultSet->getTotalHits();
        $this->assertEquals(1, $totalHits);

        // And verify that the variables we are doing to send to
        // deleteIds are the type we are testing for
        $idxString = $index->getName();
        $typeString = $type->getName();
        $this->assertEquals(true, is_string($idxString));
        $this->assertEquals(true, is_string($typeString));

        // Using the existing $index and $type variables which
        // are \Elastica\Index and \Elastica\Type objects respectively
        $resp = $index->getClient()->deleteIds($ids, $index, $type);

        // Refresh the index to clear out deleted ID information
        $index->refresh();

        // Research the index to verify that the items have been deleted
        $resultSet = $type->search($userSearch);
        $totalHits = $resultSet->getTotalHits();
        $this->assertEquals(0, $totalHits);
    }

    /**
    * Test deleteIds method using string parameter for $index
    * and object parameter for $type
    *
    * This test ensures that the deleteIds method of
    * the \Elastica\Client can properly accept and use
    * an $index parameter that is a string and a $type
    * parameter that is of type \Elastica\Type
    *
    * This test is a bit more verbose than just sending the
    * values to deleteIds and checking for exceptions or
    * warnings.
    *
    * It will add a document, search for it, then delete it
    * using the parameter types we are interested in, and then
    * re-search to verify that they have been deleted
    */
    public function testDeleteIdsIdxStringTypeObject()
    {
        $data = array('username' => 'hans');
        $userSearch = 'username:hans';

        $index = $this->_createIndex();

        // Create the index, deleting it first if it already exists
        $index->create(array(), true);
        $type = $index->getType('user');

        // Adds 1 document to the index
        $doc = new Document(null, $data);
        $result = $type->addDocument($doc);

        // Refresh index
        $index->refresh();

        $resultData = $result->getData();
        $ids = array($resultData['_id']);

        // Check to make sure the document is in the index
        $resultSet = $type->search($userSearch);
        $totalHits = $resultSet->getTotalHits();
        $this->assertEquals(1, $totalHits);

        // And verify that the variables we are doing to send to
        // deleteIds are the type we are testing for
        $idxString = $index->getName();
        $this->assertEquals(true, is_string($idxString));
        $this->assertEquals(true, ($type instanceof Type));

        // Using the existing $index and $type variables which
        // are \Elastica\Index and \Elastica\Type objects respectively
        $resp = $index->getClient()->deleteIds($ids, $index, $type);

        // Refresh the index to clear out deleted ID information
        $index->refresh();

        // Research the index to verify that the items have been deleted
        $resultSet = $type->search($userSearch);
        $totalHits = $resultSet->getTotalHits();
        $this->assertEquals(0, $totalHits);
    }

    /**
    * Test deleteIds method using object parameter for $index
    * and string parameter for $type
    *
    * This test ensures that the deleteIds method of
    * the \Elastica\Client can properly accept and use
    * an $index parameter that is  of type Elasitca_Index
    * and a $type parameter that is a string
    *
    * This test is a bit more verbose than just sending the
    * values to deleteIds and checking for exceptions or
    * warnings.
    *
    * It will add a document, search for it, then delete it
    * using the parameter types we are interested in, and then
    * re-search to verify that they have been deleted
    */
    public function testDeleteIdsIdxObjectTypeString()
    {
        $data = array('username' => 'hans');
        $userSearch = 'username:hans';

        $index = $this->_createIndex();

        // Create the index, deleting it first if it already exists
        $index->create(array(), true);
        $type = $index->getType('user');

        // Adds 1 document to the index
        $doc = new Document(null, $data);
        $result = $type->addDocument($doc);

        // Refresh index
        $index->refresh();

        $resultData = $result->getData();
        $ids = array($resultData['_id']);

        // Check to make sure the document is in the index
        $resultSet = $type->search($userSearch);
        $totalHits = $resultSet->getTotalHits();
        $this->assertEquals(1, $totalHits);

        // And verify that the variables we are doing to send to
        // deleteIds are the type we are testing for
        $typeString = $type->getName();
        $this->assertEquals(true, ($index instanceof Index));
        $this->assertEquals(true, is_string($typeString));

        // Using the existing $index and $type variables which
        // are \Elastica\Index and \Elastica\Type objects respectively
        $resp = $index->getClient()->deleteIds($ids, $index, $type);

        // Refresh the index to clear out deleted ID information
        $index->refresh();

        // Research the index to verify that the items have been deleted
        $resultSet = $type->search($userSearch);
        $totalHits = $resultSet->getTotalHits();
        $this->assertEquals(0, $totalHits);
    }

    /**
    * Test deleteIds method using object parameter for $index
    * and object parameter for $type
    *
    * This test ensures that the deleteIds method of
    * the \Elastica\Client can properly accept and use
    * an $index parameter that is an object and a $type
    * parameter that is of type \Elastica\Type
    *
    * This test is a bit more verbose than just sending the
    * values to deleteIds and checking for exceptions or
    * warnings.
    *
    * It will add a document, search for it, then delete it
    * using the parameter types we are interested in, and then
    * re-search to verify that they have been deleted
    */
    public function testDeleteIdsIdxObjectTypeObject()
    {
        $data = array('username' => 'hans');
        $userSearch = 'username:hans';

        $index = $this->_createIndex();

        // Create the index, deleting it first if it already exists
        $index->create(array(), true);
        $type = $index->getType('user');

        // Adds 1 document to the index
        $doc = new Document(null, $data);
        $result = $type->addDocument($doc);

        // Refresh index
        $index->refresh();

        $resultData = $result->getData();
        $ids = array($resultData['_id']);

        // Check to make sure the document is in the index
        $resultSet = $type->search($userSearch);
        $totalHits = $resultSet->getTotalHits();
        $this->assertEquals(1, $totalHits);

        // And verify that the variables we are doing to send to
        // deleteIds are the type we are testing for
        $this->assertEquals(true, ($index instanceof Index));
        $this->assertEquals(true, ($type instanceof Type));

        // Using the existing $index and $type variables which
        // are \Elastica\Index and \Elastica\Type objects respectively
        $resp = $index->getClient()->deleteIds($ids, $index, $type);

        // Refresh the index to clear out deleted ID information
        $index->refresh();

        // Research the index to verify that the items have been deleted
        $resultSet = $type->search($userSearch);
        $totalHits = $resultSet->getTotalHits();
        $this->assertEquals(0, $totalHits);
    }

    public function testOneInvalidConnection()
    {
        $client = $this->_getClient();

        // First connection work, second should not work
        $connection1 = new Connection(array('port' => '9200', 'timeout' => 2));
        $connection2 = new Connection(array('port' => '9100', 'timeout' => 2));

        $client->setConnections(array($connection1, $connection2));

        $client->request('_status', Request::GET);

        $connections = $client->getConnections();

        // two connections are setup
        $this->assertEquals(2, count($connections));

        // One connection has to be disabled
        $this->assertTrue($connections[0]->isEnabled() == false || $connections[1]->isEnabled() == false);
    }

    public function testTwoInvalidConnection()
    {
        $client = $this->_getClient();

        // First connection work, second should not work
        $connection1 = new Connection(array('port' => '9101', 'timeout' => 2));
        $connection2 = new Connection(array('port' => '9102', 'timeout' => 2));

        $client->setConnections(array($connection1, $connection2));

        try {
            $client->request('_status', Request::GET);
            $this->fail('Should throw exception as no connection valid');
        } catch (ClientException $e) {
            $this->assertTrue(true);
        }

        $connections = $client->getConnections();

        // two connections are setup
        $this->assertEquals(2, count($connections));

        // One connection has to be disabled
        $this->assertTrue($connections[0]->isEnabled() == false || $connections[1]->isEnabled() == false);
    }

    /**
     * Tests if the callback works in case a connection is down
     */
    public function testCallback()
    {
        $count = 0;
        $object = $this;

        // Callback function which verifies that disabled connection objects are returned
        $callback = function($connection) use (&$object, &$count) {
            $object->assertInstanceOf('Elastica\Connection', $connection);
            $object->assertFalse($connection->isEnabled());
            $count++;
        };

        $client = new Client(array(), $callback);

        // First connection work, second should not work
        $connection1 = new Connection(array('port' => '9101', 'timeout' => 2));
        $connection2 = new Connection(array('port' => '9102', 'timeout' => 2));

        $client->setConnections(array($connection1, $connection2));

        $this->assertEquals(0, $count);

        try {
            $client->request('_status', Request::GET);
            $this->fail('Should throw exception as no connection valid');
        } catch (ClientException $e) {
            $this->assertTrue(true);
        }

        // Two disabled connections (from closure call)
        $this->assertEquals(2, $count);
    }

    public function testUrlConstructor()
    {
        $url = 'http://localhost:9200/';

        // Url should overwrite invalid host
        $client = new Client(array('url' => $url, 'port' => '9101', 'timeout' => 2));

        $response = $client->request('_status');
        $this->assertInstanceOf('Elastica\Response', $response);
    }

    public function testUpdateDocumentByDocument()
    {
        $index = $this->_createIndex();
        $type = $index->getType('test');
        $client = $index->getClient();

        $newDocument = new Document(1, array('field1' => 'value1', 'field2' => 'value2'));
        $type->addDocument($newDocument);

        $updateDocument = new Document(1, array('field2' => 'value2changed', 'field3' => 'value3added'));
        $client->updateDocument(1, $updateDocument, $index->getName(), $type->getName());

        $document = $type->getDocument(1);

        $this->assertInstanceOf('Elastica\Document', $document);
        $data = $document->getData();
        $this->assertArrayHasKey('field1', $data);
        $this->assertEquals('value1', $data['field1']);
        $this->assertArrayHasKey('field2', $data);
        $this->assertEquals('value2changed', $data['field2']);
        $this->assertArrayHasKey('field3', $data);
        $this->assertEquals('value3added', $data['field3']);
    }

    public function testUpdateDocumentByScript()
    {
        $index = $this->_createIndex();
        $type = $index->getType('test');
        $client = $index->getClient();

        $newDocument = new Document(1, array('field1' => 'value1', 'field2' => 10, 'field3' => 'should be removed', 'field4' => 'should be changed'));
        $type->addDocument($newDocument);

        $script = new Script('ctx._source.field2 += 5; ctx._source.remove("field3"); ctx._source.field4 = "changed"');
        $client->updateDocument(1, $script, $index->getName(), $type->getName());

        $document = $type->getDocument(1);

        $this->assertInstanceOf('Elastica\Document', $document);
        $data = $document->getData();
        $this->assertArrayHasKey('field1', $data);
        $this->assertEquals('value1', $data['field1']);
        $this->assertArrayHasKey('field2', $data);
        $this->assertEquals(15, $data['field2']);
        $this->assertArrayHasKey('field2', $data);
        $this->assertEquals('changed', $data['field4']);
        $this->assertArrayNotHasKey('field3', $data);
    }

    public function testUpdateDocumentByDocumentWithScript()
    {
        $index = $this->_createIndex();
        $type = $index->getType('test');
        $client = $index->getClient();

        $newDocument = new Document(1, array('field1' => 'value1', 'field2' => 10, 'field3' => 'should be removed', 'field4' => 'value4'));
        $script = new Script('ctx._source.field2 += count; ctx._source.remove("field3"); ctx._source.field4 = "changed"');
        $script->setParam('count', 5);
        $newDocument->setScript($script);

        // should use document fields because document does not exist, script is avoided
        $client->updateDocument(1, $newDocument, $index->getName(), $type->getName(), array('fields' => '_source'));

        $document = $type->getDocument(1);

        $this->assertInstanceOf('Elastica\Document', $document);
        $data = $document->getData();
        $this->assertArrayHasKey('field1', $data);
        $this->assertEquals('value1', $data['field1']);
        $this->assertArrayHasKey('field2', $data);
        $this->assertEquals(10, $data['field2']);
        $this->assertArrayHasKey('field3', $data);
        $this->assertEquals('should be removed', $data['field3']);
        $this->assertArrayHasKey('field4', $data);
        $this->assertEquals('value4', $data['field4']);

        // should use script because document exists, document values are ignored
        $client->updateDocument(1, $newDocument, $index->getName(), $type->getName(), array('fields' => '_source'));

        $document = $type->getDocument(1);

        $this->assertInstanceOf('Elastica\Document', $document);
        $data = $document->getData();
        $this->assertArrayHasKey('field1', $data);
        $this->assertEquals('value1', $data['field1']);
        $this->assertArrayHasKey('field2', $data);
        $this->assertEquals(15, $data['field2']);
        $this->assertArrayHasKey('field4', $data);
        $this->assertEquals('changed', $data['field4']);
        $this->assertArrayNotHasKey('field3', $data);
    }

    public function testUpdateDocumentByRawData()
    {
        $index = $this->_createIndex();
        $type = $index->getType('test');
        $client = $index->getClient();

        $newDocument = new Document(1, array('field1' => 'value1'));
        $type->addDocument($newDocument);

        $rawData = array(
            'doc' => array(
                'field2' => 'value2',
            )
        );

        $response = $client->updateDocument(1, $rawData, $index->getName(), $type->getName(), array('retry_on_conflict' => 1));
        $this->assertTrue($response->isOk());

        $document = $type->getDocument(1);

        $this->assertInstanceOf('Elastica\Document', $document);
        $data = $document->getData();
        $this->assertArrayHasKey('field1', $data);
        $this->assertEquals('value1', $data['field1']);
        $this->assertArrayHasKey('field2', $data);
        $this->assertEquals('value2', $data['field2']);
    }

<<<<<<< HEAD
    public function testDeleteDocuments()
=======
    public function testLastRequestResponse()
    {
        $client = new Client(array('log' => '/tmp/php.log'));
        $response = $client->request('_status');

        $this->assertInstanceOf('Elastica\Response', $response);

        $lastRequest = $client->getLastRequest();

        $this->assertInstanceOf('Elastica\Request', $lastRequest);
        $this->assertEquals('_status', $lastRequest->getPath());

        $lastResponse = $client->getLastResponse();
        $this->assertInstanceOf('Elastica\Response', $lastResponse);
        $this->assertSame($response, $lastResponse);
    }
    
    public function testUpdateDocumentPopulateFields()
>>>>>>> 664ae2e0
    {
        $index = $this->_createIndex();
        $type = $index->getType('test');
        $client = $index->getClient();

<<<<<<< HEAD
        $docs = array(
            new Document(1, array('field' => 'value1'), $type, $index),
            new Document(2, array('field' => 'value2'), $type, $index),
            new Document(3, array('field' => 'value3'), $type, $index),
        );

        $response = $client->addDocuments($docs);

        $this->assertInstanceOf('Elastica\Bulk\ResponseSet', $response);
        $this->assertEquals(3, count($response));
        $this->assertTrue($response->isOk());
        $this->assertFalse($response->hasError());
        $this->assertEquals('', $response->getError());

        $index->refresh();

        $this->assertEquals(3, $type->count());

        $deleteDocs = array(
            $docs[0],
            $docs[2],
        );

        $response = $client->deleteDocuments($deleteDocs);

        $this->assertInstanceOf('Elastica\Bulk\ResponseSet', $response);
        $this->assertEquals(2, count($response));
        $this->assertTrue($response->isOk());
        $this->assertFalse($response->hasError());
        $this->assertEquals('', $response->getError());

        $index->refresh();

        $this->assertEquals(1, $type->count());
=======
        $newDocument = new Document(1, array('field1' => 'value1', 'field2' => 10, 'field3' => 'should be removed', 'field4' => 'value4'));
        $newDocument->setAutoPopulate();
        $type->addDocument($newDocument);

        $script = new Script('ctx._source.field2 += count; ctx._source.remove("field3"); ctx._source.field4 = "changed"');
        $script->setParam('count', 5);
        $newDocument->setScript($script);

        $client->updateDocument(
            1,
            $newDocument,
            $index->getName(),
            $type->getName(),
            array('fields' => '_source')
        );

        $data = $newDocument->getData();
        $this->assertArrayHasKey('field1', $data);
        $this->assertEquals('value1', $data['field1']);
        $this->assertArrayHasKey('field2', $data);
        $this->assertEquals(15, $data['field2']);
        $this->assertArrayHasKey('field4', $data);
        $this->assertEquals('changed', $data['field4']);
        $this->assertArrayNotHasKey('field3', $data);

        $script = new Script('ctx._source.field2 += count; ctx._source.remove("field4"); ctx._source.field1 = field1;');
        $script->setParam('count', 5);
        $script->setParam('field1', 'updated');
        $newDocument->setScript($script);

        $client->updateDocument(
            1,
            $newDocument,
            $index->getName(),
            $type->getName(),
            array('fields' => 'field2,field4')
        );

        $data = $newDocument->getData();
        $this->assertArrayHasKey('field1', $data);
        $this->assertEquals('value1', $data['field1'], 'Field1 should not be updated, because it is not in fields list');
        $this->assertArrayHasKey('field2', $data);
        $this->assertEquals(20, $data['field2'], 'Field2 should be 20 after incrementing by 5');
        $this->assertArrayNotHasKey('field3', $data, 'Field3 should be removed already');
        $this->assertArrayNotHasKey('field4', $data, 'Field3 should be removed');

        $document = $type->getDocument(1);

        $data = $document->getData();

        $this->assertArrayHasKey('field1', $data);
        $this->assertEquals('updated', $data['field1']);
        $this->assertArrayHasKey('field2', $data);
        $this->assertEquals(20, $data['field2']);
        $this->assertArrayNotHasKey('field3', $data);
        $this->assertArrayNotHasKey('field4', $data);
    }

    public function testAddDocumentsWithoutIds()
    {
        $docs = array();
        for ($i = 0; $i < 10; $i++) {
            $docs[] = new Document(null, array('pos' => $i));
        }

        foreach ($docs as $doc) {
            $this->assertFalse($doc->hasId());
        }

        $index = $this->_createIndex();

        $client = $index->getClient();
        $client->setConfigValue('document', array('autoPopulate' => true));

        $type = $index->getType('pos');
        $type->addDocuments($docs);

        foreach ($docs as $doc) {
            $this->assertTrue($doc->hasId());
            $this->assertTrue($doc->hasVersion());
            $this->assertEquals(1, $doc->getVersion());
        }
    }

    public function testConfigValue()
    {
        $config = array(
            'level1' => array(
                'level2' => array(
                    'level3' => 'value3',
                ),
                'level21' => 'value21'
            ),
            'level11' => 'value11'
        );
        $client = new Client($config);

        $this->assertNull($client->getConfigValue('level12'));
        $this->assertFalse($client->getConfigValue('level12', false));
        $this->assertEquals(10, $client->getConfigValue('level12', 10));

        $this->assertEquals('value11', $client->getConfigValue('level11'));
        $this->assertNotNull($client->getConfigValue('level11'));
        $this->assertNotEquals(false, $client->getConfigValue('level11', false));
        $this->assertNotEquals(10, $client->getConfigValue('level11', 10));

        $this->assertEquals('value3', $client->getConfigValue(array('level1', 'level2', 'level3')));
        $this->assertInternalType('array', $client->getConfigValue(array('level1', 'level2')));
>>>>>>> 664ae2e0
    }
}<|MERGE_RESOLUTION|>--- conflicted
+++ resolved
@@ -578,34 +578,12 @@
         $this->assertEquals('value2', $data['field2']);
     }
 
-<<<<<<< HEAD
     public function testDeleteDocuments()
-=======
-    public function testLastRequestResponse()
-    {
-        $client = new Client(array('log' => '/tmp/php.log'));
-        $response = $client->request('_status');
-
-        $this->assertInstanceOf('Elastica\Response', $response);
-
-        $lastRequest = $client->getLastRequest();
-
-        $this->assertInstanceOf('Elastica\Request', $lastRequest);
-        $this->assertEquals('_status', $lastRequest->getPath());
-
-        $lastResponse = $client->getLastResponse();
-        $this->assertInstanceOf('Elastica\Response', $lastResponse);
-        $this->assertSame($response, $lastResponse);
-    }
-    
-    public function testUpdateDocumentPopulateFields()
->>>>>>> 664ae2e0
     {
         $index = $this->_createIndex();
         $type = $index->getType('test');
         $client = $index->getClient();
 
-<<<<<<< HEAD
         $docs = array(
             new Document(1, array('field' => 'value1'), $type, $index),
             new Document(2, array('field' => 'value2'), $type, $index),
@@ -640,7 +618,31 @@
         $index->refresh();
 
         $this->assertEquals(1, $type->count());
-=======
+    }
+
+    public function testLastRequestResponse()
+    {
+        $client = new Client(array('log' => '/tmp/php.log'));
+        $response = $client->request('_status');
+
+        $this->assertInstanceOf('Elastica\Response', $response);
+
+        $lastRequest = $client->getLastRequest();
+
+        $this->assertInstanceOf('Elastica\Request', $lastRequest);
+        $this->assertEquals('_status', $lastRequest->getPath());
+
+        $lastResponse = $client->getLastResponse();
+        $this->assertInstanceOf('Elastica\Response', $lastResponse);
+        $this->assertSame($response, $lastResponse);
+    }
+    
+    public function testUpdateDocumentPopulateFields()
+    {
+        $index = $this->_createIndex();
+        $type = $index->getType('test');
+        $client = $index->getClient();
+
         $newDocument = new Document(1, array('field1' => 'value1', 'field2' => 10, 'field3' => 'should be removed', 'field4' => 'value4'));
         $newDocument->setAutoPopulate();
         $type->addDocument($newDocument);
@@ -749,6 +751,5 @@
 
         $this->assertEquals('value3', $client->getConfigValue(array('level1', 'level2', 'level3')));
         $this->assertInternalType('array', $client->getConfigValue(array('level1', 'level2')));
->>>>>>> 664ae2e0
     }
 }