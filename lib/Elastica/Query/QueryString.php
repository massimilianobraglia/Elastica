--- conflicted
+++ resolved
@@ -13,12 +13,8 @@
 	protected $_queryString = '';
 	protected $_defaultOperator = '';
 	protected $_defaultField = '';
-<<<<<<< HEAD
 	protected $_useDisMax = null;
-	protected $_fields = null;
-=======
 	protected $_fields = array();
->>>>>>> af122667
 
 	/**
 	 * Creates query string object. Calls setQuery with argument
@@ -89,23 +85,6 @@
 	}
 
 	/**
-	 * Sets the fields
-	 *
-	 * If no fields are set, _all is chosen
-	 *
-	 * @param array $fields Fields
-	 * @return Elastica_Query_QueryString Current object
-	 */
-	public function setFields($fields) {
-		if (!is_array($fields)) {
-			throw new Elastica_Exception_Invalid('Parameter has to be an array');
-		}
-
-		$this->_fields = $fields;
-		return $this;
-	}
-
-	/**
 	 * Converts the query string object to an array
 	 *
 	 * @return array Query string array
@@ -121,21 +100,14 @@
 			$args['default_field'] = $this->_defaultField;
 		}
 
-<<<<<<< HEAD
-		if(is_array($this->_fields)) {
-			$args['fields'] = $this->_fields;
-		}
-
 		if(! is_null($this->_useDisMax)) {
 			$args['use_dis_max'] = $this->_useDisMax;
 		}
 
-=======
 		if(!empty($this->_fields)) {
 			$args['fields'] = $this->_fields;
 		}
 
->>>>>>> af122667
 		return array('query_string' => $args);
 	}
 }