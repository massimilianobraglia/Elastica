CHANGES

<<<<<<< HEAD
2014-06-10
- Update travis to elasticsearch 1.2.1, disable Thrift plugin as not compatible and fix incompatible tests
=======
2014-06-11
- Allow bulk API deletes to be routed #631
>>>>>>> 2e2096f3

2014-06-04
- Implement Boosting Query (http://www.elasticsearch.org/guide/en/elasticsearch/reference/current/query-dsl-boosting-query.html) #625

2014-06-02
- add retry_on_conflict support to bulk #623

2014-06-01
- toString updated to consider doc_as_upsert if sent an array source #622

2014-05-27
- Fix Aggragations/Filter to work with es v1.2.0 #619

2014-05-25
- Added Guzzle transport as an alternative to the default Http transport #618
- Added Elastica\ScanAndScroll Iterator (http://www.elasticsearch.org/guide/en/elasticsearch/guide/current/scan-scroll.html) #617

2014-05-13
- Add JSON compat library; Elasticsearch JSON flags and nicer error handling #614

2014-05-12
- Update dev builds to phpunit 4.1.*

2014-05-11
- Set processIsolation and backupGlobals to false to speed up tests. processIsolation was very slow with phpunit 4.0.19.

2014-05-05
- Fix get settings on alaised index #608
- Added named function for source filtering #605
- Scroll type constant to Elastica\Search added #607

2014-04-28
- Added setAnalyzer method to Query\FuzzyLikeThis Class and fixed issue with params not being merged #611
- Typo fixes #600, #602
- Remove unreachable return statement #598

2014-04-27
- Release v1.1.1.1
- Fix missing use in TermsStats->setOrder() #597
- Replace all instances of ElasticSearch with Elasticsearch #597

2014-04-24
- Fixing the Bool filter with Bool filter children bug #594

2014-04-22
- Remove useless echo in the Memcache Transport object #595

2014-04-21
- escape \ by \\ #592

2014-04-20
- Handling of HasChild type parsing bug #585
- Consolidate Index getMapping tests #591
- Fix Type::getMapping when using an aliased index #588

2014-04-19
- Release v1.1.1.0
- Update to elasticsearch 1.1.1 http://www.elasticsearch.org/downloads/1-1-1/
- Remove CustomFiltersScore and CustomScore query as removed in elasticsearch 1.1.0 https://github.com/elasticsearch/elasticsearch/pull/5076/files
- Update Node Info to use plugins instead of plugin (https://github.com/elasticsearch/elasticsearch/pull/5072)
- Fix mapping issue for aliases #588

2014-04-17
- Only trap real JSON parse errors in Response class #586

2014-04-09
- Added Cardinality aggregation #581

2014-04-7
- Support for Terms filter lookup options #579

2014-03-29
- Update to elasticsearch 1.1.0 http://www.elasticsearch.org/downloads/1-1-0/

2014-03-26
- Fixed Query\Match Fuzziness parameter type #576

2014-03-24
- Release v1.0.1.2
- Added Filter\Indices #574

2014-03-25
- Allow json string as data srouce for Bulk\Action on update #575

2014-03-20
- Allow for request params in delete by query calls #573

2014-03-17
- Added filters: AbstractGeoShape, GeoShapePreIndexed, GeoShapeProvided #568

2014-03-15
- Percolate existing documents and add percolate options (#570)

2014-03-14
- Added Query\Rescore #441

2014-03-13
- Added missing query options for MultiMatch (operator, minimum_should_match, zero_terms_query, cutoff_frequency, type, fuzziness, prefix_length, max_expansions, analyzer) #569
- Added missing query options for Match (zero_terms_query, cutoff_frequency) #569

2014-03-11
- Fixed request body reuse in http transport #567

2014-03-08
- Release v1.0.1.1
- Enable goecluster-facet again as now compatible with elasticsearch 1.0 on travis
- Run elasticsearch in the background to not have log output in travis build
- Set memache php version as environment variable
- Update to memcache 3.0.8 for travis

2014-03-07
- Add snapshot / restore functionality (Elastica\Snapshot) #566

2014-03-04
- Add PHP 5.6 to travis test environment
- Improve performance of Elastica/Status->getIndicesWithAlias and aliasExists on clusters with many indices #563

2014-03-02
- Release v1.0.1.0
- Fixed Type->deleteByQuery() not working with Query objects #554

2014-02-27
- Update to elasticsearch 1.0.1. Update Thrift and Geocluster plugin.

2014-02-25
- Add JSON_UNESCAPED_UNICODE and JSON_UNESCAPED_SLASHES options in Elastica/Transport/Http, Elastica/Bulk/Action #559

2014-02-20
- Fixed unregister percolator (still used _percolator instead of .percolator). removed duplicate slash from register percolator route. #558

2014-02-17
- Throw PartialShardFailureException if response has failed shards
- Elastica/Aggregations/GlobalAggragation not allowed as sub aggragation #555

2014-02-14
- Add methods setSize, setShardSize to Elastica/Aggregation/Terms
- Elastica/Aggregation/GlobalAggregationTest fixed bug where JSON returned [] instead of {}
- Elastica/ResultSet added method hasAggregations

2014-02-13
- Moved from Apache License to MIT license

2014-02-12
- Release v1.0.0.0
- Updated to elasticsearch 1.0: http://www.elasticsearch.org/blog/1-0-0-released/

2014-02-11
- Add aggregations

2014-02-08
- Setting shard timeout doesn't work #547

2014-02-04
- Remove Elastica\Query\Field and Elastica\Query\Text, which are not supported in ES 1.0.0.RC1
- Minor tweaking of request and result handling classes to adjust for changes in ES 1.0.0.RC1
- Update mapper-attachments plugin to version 2.0.0.RC1 in .travis.yml
- Adjust tests to account for changes in ES 1.0.0.RC1
- Prevent the geocluster-facet plugin from being installed in test/bin/run_elasticsearch.sh as the plugin has not yet been updated for ES 1.0.0.RC1

2014-01-06
- Update to elasticsearch v1.0.0.RC2

2014-01-02
- Added Elastica\Query\DisMax
- Update to elasticsearch v1.0.0.RC1

2014-01-02
- Release v0.90.10

2014-01-31
- Fix _bulk delete proxy methods if type or index not explicitly defined.

2014-01-28
- Add _bulk delete proxy methods to Index and Type for consistency.
- Use the HTTP response code of GET requests (getDocument), instead of extists/found json property.

2014-01-22
- Add getParam & getProperties methods to Elastica\Type\Mapping

2014-01-21
- Code coverage generation for coveralls.io added: https://coveralls.io/r/ruflin/Elastica
- Add support for shard timeout to the Bulk api.

2014-01-17
- Fix typo in constant name: Elastica\Query\FunctionScore::DECAY_GUASS becomes DECAY_GAUSS

2014-01-13
- Add support for _bulk update

2014-01-14
- added \Elastica\Exception\ResponseException::getElasticsearchException()
- Changed logger default log level to debug from info

2014-01-13
- Update to elasticsearch 0.90.10
- Add Elastica\Facet\TermsStats::setOrder()

2014-01-08
- Adding analyze function to Index to expose the _analyze API

2014-01-07
- Document::setDocAsUpsert() now returns the Document

2013-12-18
- Update to Elasticsearch 0.90.8
- Add support for simple_query_string query

2013-12-15
- Add support for filter inside HasChild filter
- Add support for filter inside HasParent filter

2013-12-12
- Always send scroll_id via HTTP body instead of as a query param
- Fix the manner in which suggestion results are returned in \Elastica\ResultSet and adjust associated tests to account for the fix.
- Add \Elastica\Resultset::hasSuggests()

2013-12-11
- Pass arguments to optimize as query
- Add refreshAll on Client

2013-12-07
- Added Result::hasFields() and Result::hasParam() methods for consistency with Document

2013-12-07
- Escape slash in Util::escapeTerm, as it is used for regexp from Elastic 0.90

2013-12-05
- Add *.iml to .gitignore
- Refactor suggest implementation (\Elastica\Suggest, \Elastica\Suggest\AbstractSuggest, and \Elastica\Suggest\Term) to more closely resemble query implementation. (BC break)
- \Elastica\Search::addSuggest() has been renamed to \Elastica\Search::setSuggest()
- \Elastica\Query::addSuggest() has been renamed to \Elastica\Query::setSuggest()
- Add \Elastica\Suggest\Phrase, \Elastica\Suggest\CandidateGenerator\AbstractCandidateGenerator, and \Elastica\Suggest\CandidateGenerator\DirectGenerator
  (see http://www.elasticsearch.org/guide/en/elasticsearch/reference/current/search-suggesters-phrase.html)

2013-12-04
- Remove boost from FunctionScore::addFunction because this is not supported by elasticsearch

2013-12-02
- Issue #491 resolved

2013-12-01
- Issue #501 resolved
- satooshi/php-coveralls package added for coverall.io
- Multiple badges for downloads and latest stable release added

2013-11-30
- Remove facets param from query if is empty array
- Add size param to API for TermsStats

2013-11-23
- Release v0.90.7.0

2013-11-19
- Updated geocluster-facet to 0.0.9

2013-11-18
- Added \Elastica\Filter\Regexp

2013-11-16
- Remove wrong documentation for "no limit" #496
- Update to elasticsearch 0.90.7

2013-11-03
- Issue #490: Set Elastica\Query\FunctionScore::DECAY_EXPONENTIAL to "exp" instead of "exponential"

2013-10-29
- Elastica_Type::exists() added
  See http://www.elasticsearch.org/guide/en/elasticsearch/reference/current/indices-types-exists.html#indices-types-exists

2013-10-27
- Adapted possible values (not only in) for minimum_should_match param based on elasticsearch documetnation  http://www.elasticsearch.org/guide/en/elasticsearch/reference/current/query-dsl-minimum-should-match.html

2013-10-27
- Release v0.90.5.0

2013-10-26
- Update to elasticsearch 0.90.5

2013-10-21
- Fix \Elastica\Filter\HasParent usage of \Elastica\Query as to not collide with \Elastica\Filter\Query, bring \Elasitca\Filter\HasChild into line

2013-10-01
- Also pass the current client object to the failure callback in \Elastica\Client.

2013-09-20
- Update to geocluster-facet 0.0.8
- Add support for term suggest API
  See http://www.elasticsearch.org/guide/reference/api/search/term-suggest/

2013-09-18
- Fix \Elastica\Filter\HasChild usage of \Elastica\Query as to not collide with \Elastica\Filter\Query namespace

2013-09-17
- Update to elasticsearch 0.90.4
- Add support for function_score query
- Skip geocluster-facet test if the plugin is not installed
- Correct \Elastica\Test\ClientTest to catch the proper exception type on connection failure
- Fix unit test errors

2013-09-14
- Nested filter supports now the setFilter method

2013-09-03
- Support isset() calls on Result objects

2013-08-27
- Add \ArrayAccess on the ResultSet object

2013-08-25
- Update to elasticsearch 0.90.3

2013-08-25
- Release v0.90.2.0

2013-08-20
- Support for "proxy" param for http connections

2013-08-17
- Add support for fields parameter in Elastica_Type::getDocument()

2013-08-13
- Add a getQuery method on the FilteredQuery object

2013-08-01
- Second param to \Elastica\Search.php:count($query = '', $fullResult = false) added. If second param is set to true, full ResultSet is returned including facets.

2013-07-16
- Plugin geocluster-facet support added

2013-07-02
- Add Query\Common
- Can now create a query by passing an array to Type::search()

2013-07-01
- Add Filter\GeohashCell

2013-06-30
- Revamped upsert so that Scripts are now first class citizens. (BC break)
  See http://elastica.io/migration/0.90.2/upsert.html
- Implemented doc_as_upsert.

2013-06-29
- Update to elasticsearch 0.90.2
- Enabled ES_WAIT_ON_MAPPING_CHANGE for travis builds

2013-06-25
- Added upsert support when updating a document with a partial document or a script.

2013-06-23
- Add filtered queries to the percolator API.

2013-06-21
- Correct class name for TermTest unit test
- Implement terms lookup feature for terms filter

2013-06-14
- Fix support for making scroll queries once the scroll has been started.

2013-06-07
- Release 0.90.1.0

2013-06-05
- Changed package name to lowercase to prevent potential issues with case sensitive file systems and to refelect the package name from packagist.org.
  If you are requiring elastica in your project you might want to change the name in the require to lowercase, although it will still work if written in uppercase.
  The composer autoloader will handle the package correctly and you will not notice any difference.
  If you are requiring or including a file by hand with require() or include() from the composer vendor folder, pay attention that the package name in
  the path will change to lowercase.
- Add Bulk\Action\UpdateDocument.
- Update Bulk\Action\AbstractDocument and Bulk\Action to enable use of OP_TYPE_UPDATE.
- Update .travis.yml to use Elasticsearch version 0.9.1, as bulk update is a new feature in 0.9.1.

2013-06-04
- Elastica\Client::_configureParams() changed to _prepareConnectionParams(), which now takes the config array as an argument

2013-06-03
- Add getPlugins and hasPlugin methods to Node\Info

2013-05-30
- Update Index\Status::getAliases() to use new API
- Update Index\Status::getSettings() to use new API

2013-05-29
- Add _meta to mapping. #330

2013-05-27
- Added parameters to implement scroll

2013-05-23
- add support PSR-3(https://github.com/php-fig/fig-standards/blob/master/accepted/PSR-3-logger-interface.md)
- Elastica\Log implement LoggerInterface(extends Psr\Log\AbstractLogger)
  if you want use logging need install https://github.com/php-fig/log for example (composer require psr/log:dev-master)
  if use Elastica\Log inside Elastica\Client nothing more is needed
  if use Elastica\Log outside we need use as(https://github.com/php-fig/log) for example Elastica\Log::info($message) or Elastica\Log::log(LogLevel::INFO,$message)
- Elastica\Client add setLogger for setting custom Logger for example Monolog(https://github.com/Seldaek/monolog)

2013-05-18
- Elastica\Index::exists fixed for 0.90.0. HEAD request method introduced
- Elastica\Filter\AbstractMulti::getFilters() added
- Implement Elastica\Type\Mapping::enableAllField
- Refresh for Elastica\Index::flush implemented #316
- Added optional parameter to filter result while percolate #384

2013-05-07
- Added EXPERIMENTAL DocumentObjectInterface to be used with Type::addObject()/addObjects()

2013-04-23
- Removed Elastica\Exception\AbstractException
- All Exceptions now implement Elastica\Exception\ExceptionInterface

2013-04-17
- Query\Fuzzy to comply with DSL spec. Multi-field queries now throw an exception. Implemented: Query\Fuzzy::setField, Query\Fuzzy::setFieldOption.
- Query\Fuzzy::addField has been deprecated.

2013-04-12
- Adding max score information in ResultSet
- Adding test for the ResultSet class

2013-03-20
- Removal of unsupported minimum_number_should_match for Boolean Filter

2013-02-25
- Added Elastica\Bulk class responsible for performing bulk requests. New bulk requests implemented: Client::deleteDocuments(), Bulk::sendUdp()

2013-02-20
- Release candidate 0.20.5.0.RC1

2013-02-14
- Added factory for transports that is used by the Connection class
- The transport instances now has support for parameters that can be injected by specifying an array as a transport when creating the Elastica client

2013-02-08
- Terms->setScript() Added, namespace Elastica\Facet

2013-01-31
- Removed deprecated method Type::getType()
- Removed deprecated old constructor call in Filter\GeoDistance::__construct()
- Removed deprecated method Filter\Script::setQuery()
- Removed deprecated methods Query\QueryString::setTieBraker() and Query\QueryString::setQueryString()
- Removed deprecated methods Query\Builder::minimumShouldMatch() and Query\Builder::tieBreaker()

2013-01-25
- Add get/set/has/remove methods to Document
- Add magic methods __get/__set/__isset/__unset to Document
- Document::add method became deprecated, use set instead
- Populate document id created by elasticsearch on addDocument()/addDocuments() call if no document id was set
- Populate updated fields in document on Client::updateDocument() call if fields options is set

2013-01-24
- Added serialization support. Objects can be added to elastica directly when a serializer callable is configured on \Elastica\Type

2013-01-21
- Added Thrift transport. Ir requires installing munkie/elasticsearch-thrift-php package and elasticsearch-tranport-thrift plugin should be installed in elastcisearch

2013-01-13
- Add version option to Elastica_Search::search
- Remove compatibility for PHP 5.2
- Changed all syntax using namespaces, in compliance with PSR-2.
- Usage of composer for lib and test autoloading
- Added PHPUnit as a dev dependency in composer.json
- All tests were rewritten for new syntax.
- All tests where moved in Elastica\Test namespace
- All tests now inherit from Elastica\Test\Base
- Removed all executable flags on files where not needed.
- Update to elasticsearch 0.20.2
- Refactored Elastica_Script and added it support in Elastica_Query_CustomFiltersScore, Elastica_Query_CustomScore and Elastica_Filter_Script
- Refactored Elastica_Client::updateDocument() method to support partial document update. $data can be Elastic_Script, Elastic_Document or array.
- Elastica_Type::updateDocument() now takes Elastica_Document instead of Elastica_Script (BC break). Script can be set to document to perform script update.

2012-12-23
- Elastica_Client config param "servers" to "connections" renamed. "headers" and "curl" are now a config param inside "connections"
- Elastica_Connection added to allow connection management (enabled / disable)
- Refactoring of Elastica_Request. Takes Elastica_Connection in constructor instead of Elastica_Client
- Elastica_Transport refactored
- Elastica_Log refactored
- Renamed Elastica_Exception_Client to Elastica_Exception_Connection
- Use Elastica_Connection for the following constants: DEFAULT_PORT, DEFAULT_HOST, DEFAULT_TRANSPORT, TIMEOUT

2012-11-28
- Added Elastica_Filter_GeoDistanceRange filter

2012-11-23
- Simplified Elastica_Document data handling by extending Elastica_Param

2012-11-10
- Added Elastica_Cluster_Health, Elastica_Cluster_Health_Index and Elastica_Cluster_Health_Shard which wrap the _cluster/health endpoint.
- Added Elastica_Document::setId()
- Added options parameter to Elastica_Type::getDocument()
- Added Elastica_Query_Filtered::getFilter()

2012-10-30
- Elastica_Search implement Elastica_Searchable interface

2012-10-28
- Add Elastica_Filter_HasParent and Elastic_Query_HasParent

2012-08-11
- Release v0.19.8.0
- Elastica_Query_Prefix added

2012-07-26
- Change Elastica_Filter_GeoDistance::__construct(), accepts geohash parameter (BC break, before: ($key, $latitude, $longitude, $distance), after: ($key, $location, $distance) where $location is array('lat' => $latitude, 'lon' => $longitude) or a geohash)

2012-07-17
- Changed naming for several methods to camelCase
- Enforced PSR1 code style, as per https://github.com/pmjones/fig-standards/blob/psr-1-style-guide/proposed/PSR-1-basic.md
- Added Elastica_Script::toArray
- Added Elastica_ScriptFields
- Elastica_Query::setScriptFields now takes Elastica_ScriptFields or associative array as argument, the old implementation was bogus.

2012-06-24
- Simplify Elastica_Type::search and Elastica_Index::search by using Elastica_Search
- Implement Elastica_Filter_Abstract::setCache and Elastica_Filter_Abstract::setCacheKey
- Add Elastica_Param::hasParam
- Remove unsupported use of minimum number should match for Boolean Filter
- Remove old style path creation through params in Elastica_Index::create and Elastica_Search::search

2012-06-22
- Add Elastica_Filter_Limit
- Add getters+setters for Index Setting blocks 'read', 'write' and 'metadata'
- Add Elastica_Filter_MatchAll

2012-06-20
- Facet scope added

2012-06-09
- Change $_parent to null to also support 0 for an id
- Fix Elasitca_Document->toArray()

2012-05-01
- Release v0.19.3.0
- MoreLikeThis Query in Elastica_Document
- Add query param for request (allows GET params)

2012-03-04
- Node info call update. The receive os info and more, param is needed. By default, only basics are returned
- Release v0.19.0.0 which is compatible with ES 0.19.0 http://www.elasticsearch.org/blog/2012/03/01/0.19.0-released.html

2012-02-21
- Allow percolate queries in bulk requests
- Fix memory leak in curl requests

2012-01-23
- Packagist added http://packagist.org/

2012-01-15
- Vagrantfile for vagrant environment with elasticsearch added. Run: vagrant up

2012-01-08
- Allow to set curl params over client config #106 #107
- Add the possiblity to add path or url in config for a request #120

2012-01-04
- Elastica_Index::exists() and Elastica_Cluster::getIndexNames() added

2012-01-01
- Elastica_Cluster_Settings added
- Read only feature for cluster and index added. This feature is elasticsearch >0.19.0 only. ES 0.19.0 release is not out yet

2011-12-29
- Elastica_Type::deleteByQuery implemented

2011-12-20
- Release v0.18.6.0

2011-12-19
- Percolator for Type and Documents added

2011-12-06
- Elastica_Percolator added. See tests for more details

2011-12-02
- Rename Elastica_Type::getType() to Elastica_Type::getName(), getType() is now deprecated

2011-12-01
- Elastica_Filter_Term::addTerm renamed to setTerm, Elastica_Filter_Term::setTerm renamed to setRawTerm
- Elastica_Query_Term::addTerm renamed to setTerm, Elastica_Query_Term::setTerm renamed to setRawTerm

2011-11-30
- Release v0.18.5.0

2011-11-28
- Elastica_Filter_Nested added

2011-11-26
- Elastica_Search::addIndices(), Elastica_Search::addTypes() added

2011-11-20
- Release v0.18.4.1
- Elastica_Log added for logging. Has to be passed as client config to enable
- Elastica blogging introduced: http://ruflin.com/en/elastica

2011-11-17
- Release v0.18.4.0
- Support for Travis CI added: http://travis-ci.org/ruflin/Elastica

2011-11-07
- Elastica_Index_Stats added

2011-11-05
- Elastica_Query_Nested added

2011-10-29
- TTL for document and mapping added

2011-10-28
- Refactored Elastica_Query_CustomScore::addCSParam to ::addParams
- Rename Elastica_Query_CustomScore::addParam to ::addCSParam
- Release v0.18.1.0

2011-10-20
- Release v0.17.9.0
- Elastica_Filter_Type added

2011-10-19
- Elastica_Query_CustomFilterScore added

2011-10-15
- API Documentation changed to DocBlox

2011-10-10
- Bug fixing
- Release v0.17.8.0 added

2011-09-19
- Release v0.17.7.0 added
- Release v0.17.6.1 added

2011-09-18
- Elastica_Exception_ExpectedFieldNotFound renamed to Elastica_Exception_NotFound

2011-08-25
- Https transport layer added

2011-08-22
- Typo in Terms query fixed (issue #74)

2011-08-15
- Refactoring HTTP connection to keep alive connection -> speed improvement during using the same client
- Release v0.17.6.0 added

2011-08-09
- Automatic creation of id for documents added. This was more a bug
- Release v0.17.4.0 added

2011-08-08
- Elastica_Query_Text added
- Params (constructor) of Elastica_Filter_GeoBoundingBox changed (array instead of single params)

2011-08-07
- Elastica_Query_MoreLikeThis added by @juneym. Still work under progress
- Refactoring Queries and Filters to use Elastica_Param. Adding tests

2011-08-05
- Elastica_Filter_Abstract enhanced for more general usage (set/get/addParam(s)) added

2011-08-04
- Release v0.17.3.0 added
- Elastica_Index_Settings::set/get response updated. get('...') does not require 'index.' in front anymore
- Nodes and Cluster shutdown added
- Elastica_Node::getIp() and getPort() added

2011-07-30
- Readd merge_factor to settings. Now working as expected. Index has to be closed first.

2011-07-29
- Release tag v0.17.2.0 added. Elastica is compatible with elasticsearch 0.17.2

2011-07-22
- Elastica_Index_Settings::getMergePolicyMergeFactor and set removed because of enhanced merge policy implementation in ES 0.17.0 https://github.com/elasticsearch/elasticsearch/issues/998
- Release tav v0.17.1.0 added

2011-07-21
- Elastica_Query_HasChild and _parent feature added by fabian
- Elastica_Filter_GeoBoundingBox added by fabian

2011-07-20
- Elastica_Query_Builder added by chrisdegrim

2011-07-19
- Release tag v0.17.0.0 added. Elastica is compatible with elasticsearch 0.17.0

2011-07-18
- ResultSet::hasFacets added
- QueryString useDisMax added

2011-07-15
- Facet/DateHistogram and Facet/Historgram added
- Documentation pages added unter http://ruflin.github.com/Elastica
- Release tag v0.16.4.0 added

2011-06-19
- Add support for multiple servers to Elastica_Client (issue #39)

2011-06-16
- Support for multiple index, type queries and _all queries added through Elastica_Search object
- Elastica_Index::clearCache added to clean cache
- Elastica_Index::flush added

2011-06-07
- Elastica_Index::setNumberOfShards removed as not supported after creating index

2011-05-11
- Refactor client constructor. Elastica_Client::__construct(array $config) now takes a config array instead of host and port

2011-05-08
- Elastica_Query_QueryString::escapeTerm move to Elastica_Util::escapeTerm

2011-04-29
- Added getParam to Elastica_Result that more values can be retrieved from the hit array
- Elastica_Filter_Ids added http://www.elasticsearch.org/guide/reference/query-dsl/ids-filter.html
- getMergePolicyMergeFactor and getRefreshInterval to Elastica_Type_Settings added. If no value is set, default values are returned

2011-04-28
- Release of version 0.16.0.0 (see new version naming structure in README)

2011-04-27
- Refactoring of Elastica_Type::setMapping. No source parameter anymore.
- Elastica_Type_Mapping object introduced to set more fine grained mapping

2011-04-17
- Elastica_Filter_Exists added

2011-04-14
- Elastica_Type getCount replace by count()
- Count has now optional query parametere

2011-04-01
- Renaming of functions in Elastica_Query_Terms and Ela-stica_Query_Filter to fit new naming convention. setTerms, addTerm have different API now!

2011-03-31
- Deprecated code removed
- Break backward compatibility to 0.15.1 (versions introduced by wlp1979)

2011-03-30
- Filtered query introduced
- setRawArguments in Elastica_Query is now setParam
- open / close for index added
- Remove Elastica_Filter and Elastica_Facets because not needed anymore

2011-03-29
- Renaming Elastica_Filter->addQuery, addFilter to setQuery, setFilter
- Add parts of Facets API
- Add facet Terms
- Renaming Elastica_Query->addFilter to setFilter

2011-03-24
- Renaming of Elastica_Status_Index to Elastica_Index_Status => API Change!
- IndexSettings added for improved bulk updating http://www.elasticsearch.org/blog/2011/03/23/update-settings.html

2011-03-21
- Node object added
- Node_Info and Node_Stats added
- Refactoring of Cluster object

2011-03-13
- changes.txt introduced
- getResponse in Elastica_Response renamed to getData. getResponse now deprecated
- Index status objects added
- getIndexName in Elastica_Index renamed to getName. getIndexName is deprecated<|MERGE_RESOLUTION|>--- conflicted
+++ resolved
@@ -1,12 +1,10 @@
 CHANGES
 
-<<<<<<< HEAD
+2014-06-11
+- Allow bulk API deletes to be routed #631
+
 2014-06-10
 - Update travis to elasticsearch 1.2.1, disable Thrift plugin as not compatible and fix incompatible tests
-=======
-2014-06-11
-- Allow bulk API deletes to be routed #631
->>>>>>> 2e2096f3
 
 2014-06-04
 - Implement Boosting Query (http://www.elasticsearch.org/guide/en/elasticsearch/reference/current/query-dsl-boosting-query.html) #625
