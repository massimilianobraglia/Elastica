--- conflicted
+++ resolved
@@ -31,14 +31,6 @@
     /**
      * Construct Exception
      *
-<<<<<<< HEAD
-     * @param \Elastica\Response $responseSet
-     */
-    public function __construct(Response $responseSet)
-    {
-        $this->_response = $responseSet;
-        parent::__construct($responseSet->getError());
-=======
      * @param \Elastica\Request $request
      * @param \Elastica\Response $response
      */
@@ -47,7 +39,6 @@
         $this->_request = $request;
         $this->_response = $response;
         parent::__construct($response->getError());
->>>>>>> 664ae2e0
     }
 
     /**
