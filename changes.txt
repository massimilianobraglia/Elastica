CHANGES

<<<<<<< HEAD
2014-09-22
 - Update the branch alias in composer.json to match the library version

2014-09-16
 - Update license in composer.json to match project #681
=======
2014-10-04
- Update to elasticsearch 1.3.4
>>>>>>> d9d60dae

2014-09-08
 - Delete execution permission from non-executable files #677

2014-08-25
 - Top-level filter parameter in search has been renamed to post_filter #669 #670
 - Deprecated: Elastica\Query::setFilter() is deprecated. Use Elastica\Query::setPostFilter() instead. #669
 - Deprecated: Elastica\Query::setPostFilter() passing filter as array is deprecated. Pass instance of AbstractFilter instead. #669

2014-08-22
 - Fixed escaping of / character in Elastica\Util::escapeTerm(), removed usage of JSON_UNESCAPED_SLASHES in Elastica\JSON #660

2014-08-06
 - Add connection pool and connection strategy

2014-07-26
- Release v1.3.0.0
- Prepare Elastica Release v1.3.0.0

2014-07-25
- Update to elasticsearch version 1.3.0 http://www.elasticsearch.org/downloads/1-3-0/

2014-07-14
 - Add setQuery() method to Elastica\Query\ConstantScore #653

2014-07-12
 - Be able to configure ES host/port via ENV var in test env #652

2014-07-07
 - Fix FunstionScore Query random_score without seed bug. #647

2014-07-02
- Add setPostFilter method to Elastica\Query (http://www.elasticsearch.org/guide/en/elasticsearch/guide/current/_filtering_queries_and_aggregations.html#_post_filter) #645

2014-06-30
- Add Reverse Nested aggregation (http://www.elasticsearch.org/guide/en/elasticsearch/reference/current/search-aggregations-bucket-reverse-nested-aggregation.html). #642

2014-06-14
- Release v1.2.1.0
- Removed the requirement to set arguments filter and/or query in Filtered, according to the documentation: http://www.elasticsearch.org/guide/en/elasticsearch/reference/current/query-dsl-filtered-query.html #616

2014-06-13
- Stop ClientTest->testDeleteIdsIdxStringTypeString from failing 1/3 of the time #634
- Stop ScanAndScrollTest->testQuerySizeOverride from failing frequently for no reason #635
- rework Document and Script so they can share some infrastructure allowing scripts to specify things like _retry_on_conflict and _routing #629

2014-06-11
- Allow bulk API deletes to be routed #631

2014-06-10
- Update travis to elasticsearch 1.2.1, disable Thrift plugin as not compatible and fix incompatible tests

2014-06-04
- Implement Boosting Query (http://www.elasticsearch.org/guide/en/elasticsearch/reference/current/query-dsl-boosting-query.html) #625

2014-06-02
- add retry_on_conflict support to bulk #623

2014-06-01
- toString updated to consider doc_as_upsert if sent an array source #622

2014-05-27
- Fix Aggragations/Filter to work with es v1.2.0 #619

2014-05-25
- Added Guzzle transport as an alternative to the default Http transport #618
- Added Elastica\ScanAndScroll Iterator (http://www.elasticsearch.org/guide/en/elasticsearch/guide/current/scan-scroll.html) #617

2014-05-13
- Add JSON compat library; Elasticsearch JSON flags and nicer error handling #614

2014-05-12
- Update dev builds to phpunit 4.1.*

2014-05-11
- Set processIsolation and backupGlobals to false to speed up tests. processIsolation was very slow with phpunit 4.0.19.

2014-05-05
- Fix get settings on alaised index #608
- Added named function for source filtering #605
- Scroll type constant to Elastica\Search added #607

2014-04-28
- Added setAnalyzer method to Query\FuzzyLikeThis Class and fixed issue with params not being merged #611
- Typo fixes #600, #602
- Remove unreachable return statement #598

2014-04-27
- Release v1.1.1.1
- Fix missing use in TermsStats->setOrder() #597
- Replace all instances of ElasticSearch with Elasticsearch #597

2014-04-24
- Fixing the Bool filter with Bool filter children bug #594

2014-04-22
- Remove useless echo in the Memcache Transport object #595

2014-04-21
- escape \ by \\ #592

2014-04-20
- Handling of HasChild type parsing bug #585
- Consolidate Index getMapping tests #591
- Fix Type::getMapping when using an aliased index #588

2014-04-19
- Release v1.1.1.0
- Update to elasticsearch 1.1.1 http://www.elasticsearch.org/downloads/1-1-1/
- Remove CustomFiltersScore and CustomScore query as removed in elasticsearch 1.1.0 https://github.com/elasticsearch/elasticsearch/pull/5076/files
- Update Node Info to use plugins instead of plugin (https://github.com/elasticsearch/elasticsearch/pull/5072)
- Fix mapping issue for aliases #588

2014-04-17
- Only trap real JSON parse errors in Response class #586

2014-04-09
- Added Cardinality aggregation #581

2014-04-7
- Support for Terms filter lookup options #579

2014-03-29
- Update to elasticsearch 1.1.0 http://www.elasticsearch.org/downloads/1-1-0/

2014-03-26
- Fixed Query\Match Fuzziness parameter type #576

2014-03-24
- Release v1.0.1.2
- Added Filter\Indices #574

2014-03-25
- Allow json string as data srouce for Bulk\Action on update #575

2014-03-20
- Allow for request params in delete by query calls #573

2014-03-17
- Added filters: AbstractGeoShape, GeoShapePreIndexed, GeoShapeProvided #568

2014-03-15
- Percolate existing documents and add percolate options (#570)

2014-03-14
- Added Query\Rescore #441

2014-03-13
- Added missing query options for MultiMatch (operator, minimum_should_match, zero_terms_query, cutoff_frequency, type, fuzziness, prefix_length, max_expansions, analyzer) #569
- Added missing query options for Match (zero_terms_query, cutoff_frequency) #569

2014-03-11
- Fixed request body reuse in http transport #567

2014-03-08
- Release v1.0.1.1
- Enable goecluster-facet again as now compatible with elasticsearch 1.0 on travis
- Run elasticsearch in the background to not have log output in travis build
- Set memache php version as environment variable
- Update to memcache 3.0.8 for travis

2014-03-07
- Add snapshot / restore functionality (Elastica\Snapshot) #566

2014-03-04
- Add PHP 5.6 to travis test environment
- Improve performance of Elastica/Status->getIndicesWithAlias and aliasExists on clusters with many indices #563

2014-03-02
- Release v1.0.1.0
- Fixed Type->deleteByQuery() not working with Query objects #554

2014-02-27
- Update to elasticsearch 1.0.1. Update Thrift and Geocluster plugin.

2014-02-25
- Add JSON_UNESCAPED_UNICODE and JSON_UNESCAPED_SLASHES options in Elastica/Transport/Http, Elastica/Bulk/Action #559

2014-02-20
- Fixed unregister percolator (still used _percolator instead of .percolator). removed duplicate slash from register percolator route. #558

2014-02-17
- Throw PartialShardFailureException if response has failed shards
- Elastica/Aggregations/GlobalAggragation not allowed as sub aggragation #555

2014-02-14
- Add methods setSize, setShardSize to Elastica/Aggregation/Terms
- Elastica/Aggregation/GlobalAggregationTest fixed bug where JSON returned [] instead of {}
- Elastica/ResultSet added method hasAggregations

2014-02-13
- Moved from Apache License to MIT license

2014-02-12
- Release v1.0.0.0
- Updated to elasticsearch 1.0: http://www.elasticsearch.org/blog/1-0-0-released/

2014-02-11
- Add aggregations

2014-02-08
- Setting shard timeout doesn't work #547

2014-02-04
- Remove Elastica\Query\Field and Elastica\Query\Text, which are not supported in ES 1.0.0.RC1
- Minor tweaking of request and result handling classes to adjust for changes in ES 1.0.0.RC1
- Update mapper-attachments plugin to version 2.0.0.RC1 in .travis.yml
- Adjust tests to account for changes in ES 1.0.0.RC1
- Prevent the geocluster-facet plugin from being installed in test/bin/run_elasticsearch.sh as the plugin has not yet been updated for ES 1.0.0.RC1

2014-01-06
- Update to elasticsearch v1.0.0.RC2

2014-01-02
- Added Elastica\Query\DisMax
- Update to elasticsearch v1.0.0.RC1

2014-01-02
- Release v0.90.10

2014-01-31
- Fix _bulk delete proxy methods if type or index not explicitly defined.

2014-01-28
- Add _bulk delete proxy methods to Index and Type for consistency.
- Use the HTTP response code of GET requests (getDocument), instead of extists/found json property.

2014-01-22
- Add getParam & getProperties methods to Elastica\Type\Mapping

2014-01-21
- Code coverage generation for coveralls.io added: https://coveralls.io/r/ruflin/Elastica
- Add support for shard timeout to the Bulk api.

2014-01-17
- Fix typo in constant name: Elastica\Query\FunctionScore::DECAY_GUASS becomes DECAY_GAUSS

2014-01-13
- Add support for _bulk update

2014-01-14
- added \Elastica\Exception\ResponseException::getElasticsearchException()
- Changed logger default log level to debug from info

2014-01-13
- Update to elasticsearch 0.90.10
- Add Elastica\Facet\TermsStats::setOrder()

2014-01-08
- Adding analyze function to Index to expose the _analyze API

2014-01-07
- Document::setDocAsUpsert() now returns the Document

2013-12-18
- Update to Elasticsearch 0.90.8
- Add support for simple_query_string query

2013-12-15
- Add support for filter inside HasChild filter
- Add support for filter inside HasParent filter

2013-12-12
- Always send scroll_id via HTTP body instead of as a query param
- Fix the manner in which suggestion results are returned in \Elastica\ResultSet and adjust associated tests to account for the fix.
- Add \Elastica\Resultset::hasSuggests()

2013-12-11
- Pass arguments to optimize as query
- Add refreshAll on Client

2013-12-07
- Added Result::hasFields() and Result::hasParam() methods for consistency with Document

2013-12-07
- Escape slash in Util::escapeTerm, as it is used for regexp from Elastic 0.90

2013-12-05
- Add *.iml to .gitignore
- Refactor suggest implementation (\Elastica\Suggest, \Elastica\Suggest\AbstractSuggest, and \Elastica\Suggest\Term) to more closely resemble query implementation. (BC break)
- \Elastica\Search::addSuggest() has been renamed to \Elastica\Search::setSuggest()
- \Elastica\Query::addSuggest() has been renamed to \Elastica\Query::setSuggest()
- Add \Elastica\Suggest\Phrase, \Elastica\Suggest\CandidateGenerator\AbstractCandidateGenerator, and \Elastica\Suggest\CandidateGenerator\DirectGenerator
  (see http://www.elasticsearch.org/guide/en/elasticsearch/reference/current/search-suggesters-phrase.html)

2013-12-04
- Remove boost from FunctionScore::addFunction because this is not supported by elasticsearch

2013-12-02
- Issue #491 resolved

2013-12-01
- Issue #501 resolved
- satooshi/php-coveralls package added for coverall.io
- Multiple badges for downloads and latest stable release added

2013-11-30
- Remove facets param from query if is empty array
- Add size param to API for TermsStats

2013-11-23
- Release v0.90.7.0

2013-11-19
- Updated geocluster-facet to 0.0.9

2013-11-18
- Added \Elastica\Filter\Regexp

2013-11-16
- Remove wrong documentation for "no limit" #496
- Update to elasticsearch 0.90.7

2013-11-03
- Issue #490: Set Elastica\Query\FunctionScore::DECAY_EXPONENTIAL to "exp" instead of "exponential"

2013-10-29
- Elastica_Type::exists() added
  See http://www.elasticsearch.org/guide/en/elasticsearch/reference/current/indices-types-exists.html#indices-types-exists

2013-10-27
- Adapted possible values (not only in) for minimum_should_match param based on elasticsearch documetnation  http://www.elasticsearch.org/guide/en/elasticsearch/reference/current/query-dsl-minimum-should-match.html

2013-10-27
- Release v0.90.5.0

2013-10-26
- Update to elasticsearch 0.90.5

2013-10-21
- Fix \Elastica\Filter\HasParent usage of \Elastica\Query as to not collide with \Elastica\Filter\Query, bring \Elasitca\Filter\HasChild into line

2013-10-01
- Also pass the current client object to the failure callback in \Elastica\Client.

2013-09-20
- Update to geocluster-facet 0.0.8
- Add support for term suggest API
  See http://www.elasticsearch.org/guide/reference/api/search/term-suggest/

2013-09-18
- Fix \Elastica\Filter\HasChild usage of \Elastica\Query as to not collide with \Elastica\Filter\Query namespace

2013-09-17
- Update to elasticsearch 0.90.4
- Add support for function_score query
- Skip geocluster-facet test if the plugin is not installed
- Correct \Elastica\Test\ClientTest to catch the proper exception type on connection failure
- Fix unit test errors

2013-09-14
- Nested filter supports now the setFilter method

2013-09-03
- Support isset() calls on Result objects

2013-08-27
- Add \ArrayAccess on the ResultSet object

2013-08-25
- Update to elasticsearch 0.90.3

2013-08-25
- Release v0.90.2.0

2013-08-20
- Support for "proxy" param for http connections

2013-08-17
- Add support for fields parameter in Elastica_Type::getDocument()

2013-08-13
- Add a getQuery method on the FilteredQuery object

2013-08-01
- Second param to \Elastica\Search.php:count($query = '', $fullResult = false) added. If second param is set to true, full ResultSet is returned including facets.

2013-07-16
- Plugin geocluster-facet support added

2013-07-02
- Add Query\Common
- Can now create a query by passing an array to Type::search()

2013-07-01
- Add Filter\GeohashCell

2013-06-30
- Revamped upsert so that Scripts are now first class citizens. (BC break)
  See http://elastica.io/migration/0.90.2/upsert.html
- Implemented doc_as_upsert.

2013-06-29
- Update to elasticsearch 0.90.2
- Enabled ES_WAIT_ON_MAPPING_CHANGE for travis builds

2013-06-25
- Added upsert support when updating a document with a partial document or a script.

2013-06-23
- Add filtered queries to the percolator API.

2013-06-21
- Correct class name for TermTest unit test
- Implement terms lookup feature for terms filter

2013-06-14
- Fix support for making scroll queries once the scroll has been started.

2013-06-07
- Release 0.90.1.0

2013-06-05
- Changed package name to lowercase to prevent potential issues with case sensitive file systems and to refelect the package name from packagist.org.
  If you are requiring elastica in your project you might want to change the name in the require to lowercase, although it will still work if written in uppercase.
  The composer autoloader will handle the package correctly and you will not notice any difference.
  If you are requiring or including a file by hand with require() or include() from the composer vendor folder, pay attention that the package name in
  the path will change to lowercase.
- Add Bulk\Action\UpdateDocument.
- Update Bulk\Action\AbstractDocument and Bulk\Action to enable use of OP_TYPE_UPDATE.
- Update .travis.yml to use Elasticsearch version 0.9.1, as bulk update is a new feature in 0.9.1.

2013-06-04
- Elastica\Client::_configureParams() changed to _prepareConnectionParams(), which now takes the config array as an argument

2013-06-03
- Add getPlugins and hasPlugin methods to Node\Info

2013-05-30
- Update Index\Status::getAliases() to use new API
- Update Index\Status::getSettings() to use new API

2013-05-29
- Add _meta to mapping. #330

2013-05-27
- Added parameters to implement scroll

2013-05-23
- add support PSR-3(https://github.com/php-fig/fig-standards/blob/master/accepted/PSR-3-logger-interface.md)
- Elastica\Log implement LoggerInterface(extends Psr\Log\AbstractLogger)
  if you want use logging need install https://github.com/php-fig/log for example (composer require psr/log:dev-master)
  if use Elastica\Log inside Elastica\Client nothing more is needed
  if use Elastica\Log outside we need use as(https://github.com/php-fig/log) for example Elastica\Log::info($message) or Elastica\Log::log(LogLevel::INFO,$message)
- Elastica\Client add setLogger for setting custom Logger for example Monolog(https://github.com/Seldaek/monolog)

2013-05-18
- Elastica\Index::exists fixed for 0.90.0. HEAD request method introduced
- Elastica\Filter\AbstractMulti::getFilters() added
- Implement Elastica\Type\Mapping::enableAllField
- Refresh for Elastica\Index::flush implemented #316
- Added optional parameter to filter result while percolate #384

2013-05-07
- Added EXPERIMENTAL DocumentObjectInterface to be used with Type::addObject()/addObjects()

2013-04-23
- Removed Elastica\Exception\AbstractException
- All Exceptions now implement Elastica\Exception\ExceptionInterface

2013-04-17
- Query\Fuzzy to comply with DSL spec. Multi-field queries now throw an exception. Implemented: Query\Fuzzy::setField, Query\Fuzzy::setFieldOption.
- Query\Fuzzy::addField has been deprecated.

2013-04-12
- Adding max score information in ResultSet
- Adding test for the ResultSet class

2013-03-20
- Removal of unsupported minimum_number_should_match for Boolean Filter

2013-02-25
- Added Elastica\Bulk class responsible for performing bulk requests. New bulk requests implemented: Client::deleteDocuments(), Bulk::sendUdp()

2013-02-20
- Release candidate 0.20.5.0.RC1

2013-02-14
- Added factory for transports that is used by the Connection class
- The transport instances now has support for parameters that can be injected by specifying an array as a transport when creating the Elastica client

2013-02-08
- Terms->setScript() Added, namespace Elastica\Facet

2013-01-31
- Removed deprecated method Type::getType()
- Removed deprecated old constructor call in Filter\GeoDistance::__construct()
- Removed deprecated method Filter\Script::setQuery()
- Removed deprecated methods Query\QueryString::setTieBraker() and Query\QueryString::setQueryString()
- Removed deprecated methods Query\Builder::minimumShouldMatch() and Query\Builder::tieBreaker()

2013-01-25
- Add get/set/has/remove methods to Document
- Add magic methods __get/__set/__isset/__unset to Document
- Document::add method became deprecated, use set instead
- Populate document id created by elasticsearch on addDocument()/addDocuments() call if no document id was set
- Populate updated fields in document on Client::updateDocument() call if fields options is set

2013-01-24
- Added serialization support. Objects can be added to elastica directly when a serializer callable is configured on \Elastica\Type

2013-01-21
- Added Thrift transport. Ir requires installing munkie/elasticsearch-thrift-php package and elasticsearch-tranport-thrift plugin should be installed in elastcisearch

2013-01-13
- Add version option to Elastica_Search::search
- Remove compatibility for PHP 5.2
- Changed all syntax using namespaces, in compliance with PSR-2.
- Usage of composer for lib and test autoloading
- Added PHPUnit as a dev dependency in composer.json
- All tests were rewritten for new syntax.
- All tests where moved in Elastica\Test namespace
- All tests now inherit from Elastica\Test\Base
- Removed all executable flags on files where not needed.
- Update to elasticsearch 0.20.2
- Refactored Elastica_Script and added it support in Elastica_Query_CustomFiltersScore, Elastica_Query_CustomScore and Elastica_Filter_Script
- Refactored Elastica_Client::updateDocument() method to support partial document update. $data can be Elastic_Script, Elastic_Document or array.
- Elastica_Type::updateDocument() now takes Elastica_Document instead of Elastica_Script (BC break). Script can be set to document to perform script update.

2012-12-23
- Elastica_Client config param "servers" to "connections" renamed. "headers" and "curl" are now a config param inside "connections"
- Elastica_Connection added to allow connection management (enabled / disable)
- Refactoring of Elastica_Request. Takes Elastica_Connection in constructor instead of Elastica_Client
- Elastica_Transport refactored
- Elastica_Log refactored
- Renamed Elastica_Exception_Client to Elastica_Exception_Connection
- Use Elastica_Connection for the following constants: DEFAULT_PORT, DEFAULT_HOST, DEFAULT_TRANSPORT, TIMEOUT

2012-11-28
- Added Elastica_Filter_GeoDistanceRange filter

2012-11-23
- Simplified Elastica_Document data handling by extending Elastica_Param

2012-11-10
- Added Elastica_Cluster_Health, Elastica_Cluster_Health_Index and Elastica_Cluster_Health_Shard which wrap the _cluster/health endpoint.
- Added Elastica_Document::setId()
- Added options parameter to Elastica_Type::getDocument()
- Added Elastica_Query_Filtered::getFilter()

2012-10-30
- Elastica_Search implement Elastica_Searchable interface

2012-10-28
- Add Elastica_Filter_HasParent and Elastic_Query_HasParent

2012-08-11
- Release v0.19.8.0
- Elastica_Query_Prefix added

2012-07-26
- Change Elastica_Filter_GeoDistance::__construct(), accepts geohash parameter (BC break, before: ($key, $latitude, $longitude, $distance), after: ($key, $location, $distance) where $location is array('lat' => $latitude, 'lon' => $longitude) or a geohash)

2012-07-17
- Changed naming for several methods to camelCase
- Enforced PSR1 code style, as per https://github.com/pmjones/fig-standards/blob/psr-1-style-guide/proposed/PSR-1-basic.md
- Added Elastica_Script::toArray
- Added Elastica_ScriptFields
- Elastica_Query::setScriptFields now takes Elastica_ScriptFields or associative array as argument, the old implementation was bogus.

2012-06-24
- Simplify Elastica_Type::search and Elastica_Index::search by using Elastica_Search
- Implement Elastica_Filter_Abstract::setCache and Elastica_Filter_Abstract::setCacheKey
- Add Elastica_Param::hasParam
- Remove unsupported use of minimum number should match for Boolean Filter
- Remove old style path creation through params in Elastica_Index::create and Elastica_Search::search

2012-06-22
- Add Elastica_Filter_Limit
- Add getters+setters for Index Setting blocks 'read', 'write' and 'metadata'
- Add Elastica_Filter_MatchAll

2012-06-20
- Facet scope added

2012-06-09
- Change $_parent to null to also support 0 for an id
- Fix Elasitca_Document->toArray()

2012-05-01
- Release v0.19.3.0
- MoreLikeThis Query in Elastica_Document
- Add query param for request (allows GET params)

2012-03-04
- Node info call update. The receive os info and more, param is needed. By default, only basics are returned
- Release v0.19.0.0 which is compatible with ES 0.19.0 http://www.elasticsearch.org/blog/2012/03/01/0.19.0-released.html

2012-02-21
- Allow percolate queries in bulk requests
- Fix memory leak in curl requests

2012-01-23
- Packagist added http://packagist.org/

2012-01-15
- Vagrantfile for vagrant environment with elasticsearch added. Run: vagrant up

2012-01-08
- Allow to set curl params over client config #106 #107
- Add the possiblity to add path or url in config for a request #120

2012-01-04
- Elastica_Index::exists() and Elastica_Cluster::getIndexNames() added

2012-01-01
- Elastica_Cluster_Settings added
- Read only feature for cluster and index added. This feature is elasticsearch >0.19.0 only. ES 0.19.0 release is not out yet

2011-12-29
- Elastica_Type::deleteByQuery implemented

2011-12-20
- Release v0.18.6.0

2011-12-19
- Percolator for Type and Documents added

2011-12-06
- Elastica_Percolator added. See tests for more details

2011-12-02
- Rename Elastica_Type::getType() to Elastica_Type::getName(), getType() is now deprecated

2011-12-01
- Elastica_Filter_Term::addTerm renamed to setTerm, Elastica_Filter_Term::setTerm renamed to setRawTerm
- Elastica_Query_Term::addTerm renamed to setTerm, Elastica_Query_Term::setTerm renamed to setRawTerm

2011-11-30
- Release v0.18.5.0

2011-11-28
- Elastica_Filter_Nested added

2011-11-26
- Elastica_Search::addIndices(), Elastica_Search::addTypes() added

2011-11-20
- Release v0.18.4.1
- Elastica_Log added for logging. Has to be passed as client config to enable
- Elastica blogging introduced: http://ruflin.com/en/elastica

2011-11-17
- Release v0.18.4.0
- Support for Travis CI added: http://travis-ci.org/ruflin/Elastica

2011-11-07
- Elastica_Index_Stats added

2011-11-05
- Elastica_Query_Nested added

2011-10-29
- TTL for document and mapping added

2011-10-28
- Refactored Elastica_Query_CustomScore::addCSParam to ::addParams
- Rename Elastica_Query_CustomScore::addParam to ::addCSParam
- Release v0.18.1.0

2011-10-20
- Release v0.17.9.0
- Elastica_Filter_Type added

2011-10-19
- Elastica_Query_CustomFilterScore added

2011-10-15
- API Documentation changed to DocBlox

2011-10-10
- Bug fixing
- Release v0.17.8.0 added

2011-09-19
- Release v0.17.7.0 added
- Release v0.17.6.1 added

2011-09-18
- Elastica_Exception_ExpectedFieldNotFound renamed to Elastica_Exception_NotFound

2011-08-25
- Https transport layer added

2011-08-22
- Typo in Terms query fixed (issue #74)

2011-08-15
- Refactoring HTTP connection to keep alive connection -> speed improvement during using the same client
- Release v0.17.6.0 added

2011-08-09
- Automatic creation of id for documents added. This was more a bug
- Release v0.17.4.0 added

2011-08-08
- Elastica_Query_Text added
- Params (constructor) of Elastica_Filter_GeoBoundingBox changed (array instead of single params)

2011-08-07
- Elastica_Query_MoreLikeThis added by @juneym. Still work under progress
- Refactoring Queries and Filters to use Elastica_Param. Adding tests

2011-08-05
- Elastica_Filter_Abstract enhanced for more general usage (set/get/addParam(s)) added

2011-08-04
- Release v0.17.3.0 added
- Elastica_Index_Settings::set/get response updated. get('...') does not require 'index.' in front anymore
- Nodes and Cluster shutdown added
- Elastica_Node::getIp() and getPort() added

2011-07-30
- Readd merge_factor to settings. Now working as expected. Index has to be closed first.

2011-07-29
- Release tag v0.17.2.0 added. Elastica is compatible with elasticsearch 0.17.2

2011-07-22
- Elastica_Index_Settings::getMergePolicyMergeFactor and set removed because of enhanced merge policy implementation in ES 0.17.0 https://github.com/elasticsearch/elasticsearch/issues/998
- Release tav v0.17.1.0 added

2011-07-21
- Elastica_Query_HasChild and _parent feature added by fabian
- Elastica_Filter_GeoBoundingBox added by fabian

2011-07-20
- Elastica_Query_Builder added by chrisdegrim

2011-07-19
- Release tag v0.17.0.0 added. Elastica is compatible with elasticsearch 0.17.0

2011-07-18
- ResultSet::hasFacets added
- QueryString useDisMax added

2011-07-15
- Facet/DateHistogram and Facet/Historgram added
- Documentation pages added unter http://ruflin.github.com/Elastica
- Release tag v0.16.4.0 added

2011-06-19
- Add support for multiple servers to Elastica_Client (issue #39)

2011-06-16
- Support for multiple index, type queries and _all queries added through Elastica_Search object
- Elastica_Index::clearCache added to clean cache
- Elastica_Index::flush added

2011-06-07
- Elastica_Index::setNumberOfShards removed as not supported after creating index

2011-05-11
- Refactor client constructor. Elastica_Client::__construct(array $config) now takes a config array instead of host and port

2011-05-08
- Elastica_Query_QueryString::escapeTerm move to Elastica_Util::escapeTerm

2011-04-29
- Added getParam to Elastica_Result that more values can be retrieved from the hit array
- Elastica_Filter_Ids added http://www.elasticsearch.org/guide/reference/query-dsl/ids-filter.html
- getMergePolicyMergeFactor and getRefreshInterval to Elastica_Type_Settings added. If no value is set, default values are returned

2011-04-28
- Release of version 0.16.0.0 (see new version naming structure in README)

2011-04-27
- Refactoring of Elastica_Type::setMapping. No source parameter anymore.
- Elastica_Type_Mapping object introduced to set more fine grained mapping

2011-04-17
- Elastica_Filter_Exists added

2011-04-14
- Elastica_Type getCount replace by count()
- Count has now optional query parametere

2011-04-01
- Renaming of functions in Elastica_Query_Terms and Ela-stica_Query_Filter to fit new naming convention. setTerms, addTerm have different API now!

2011-03-31
- Deprecated code removed
- Break backward compatibility to 0.15.1 (versions introduced by wlp1979)

2011-03-30
- Filtered query introduced
- setRawArguments in Elastica_Query is now setParam
- open / close for index added
- Remove Elastica_Filter and Elastica_Facets because not needed anymore

2011-03-29
- Renaming Elastica_Filter->addQuery, addFilter to setQuery, setFilter
- Add parts of Facets API
- Add facet Terms
- Renaming Elastica_Query->addFilter to setFilter

2011-03-24
- Renaming of Elastica_Status_Index to Elastica_Index_Status => API Change!
- IndexSettings added for improved bulk updating http://www.elasticsearch.org/blog/2011/03/23/update-settings.html

2011-03-21
- Node object added
- Node_Info and Node_Stats added
- Refactoring of Cluster object

2011-03-13
- changes.txt introduced
- getResponse in Elastica_Response renamed to getData. getResponse now deprecated
- Index status objects added
- getIndexName in Elastica_Index renamed to getName. getIndexName is deprecated<|MERGE_RESOLUTION|>--- conflicted
+++ resolved
@@ -1,15 +1,13 @@
 CHANGES
 
-<<<<<<< HEAD
+2014-10-04
+- Update to elasticsearch 1.3.4 #691
+
 2014-09-22
- - Update the branch alias in composer.json to match the library version
+ - Update the branch alias in composer.json to match the library version #683
 
 2014-09-16
  - Update license in composer.json to match project #681
-=======
-2014-10-04
-- Update to elasticsearch 1.3.4
->>>>>>> d9d60dae
 
 2014-09-08
  - Delete execution permission from non-executable files #677
