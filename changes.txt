CHANGES

2014-10-05
<<<<<<< HEAD
 - ResultSet creation moved to static ResultSet::create() method #690
=======
 - Accept an options array at Type::updateDocument() #686
>>>>>>> 9a6f1db4

2014-10-04
- Release v1.3.4.0
- Update to elasticsearch 1.3.4 #691

2014-09-22
 - Update the branch alias in composer.json to match the library version #683

2014-09-16
 - Update license in composer.json to match project #681

2014-09-08
 - Delete execution permission from non-executable files #677

2014-08-25
 - Top-level filter parameter in search has been renamed to post_filter #669 #670
 - Deprecated: Elastica\Query::setFilter() is deprecated. Use Elastica\Query::setPostFilter() instead. #669
 - Deprecated: Elastica\Query::setPostFilter() passing filter as array is deprecated. Pass instance of AbstractFilter instead. #669

2014-08-22
 - Fixed escaping of / character in Elastica\Util::escapeTerm(), removed usage of JSON_UNESCAPED_SLASHES in Elastica\JSON #660

2014-08-06
 - Add connection pool and connection strategy

2014-07-26
- Release v1.3.0.0
- Prepare Elastica Release v1.3.0.0

2014-07-25
- Update to elasticsearch version 1.3.0 http://www.elasticsearch.org/downloads/1-3-0/

2014-07-14
 - Add setQuery() method to Elastica\Query\ConstantScore #653

2014-07-12
 - Be able to configure ES host/port via ENV var in test env #652

2014-07-07
 - Fix FunstionScore Query random_score without seed bug. #647

2014-07-02
- Add setPostFilter method to Elastica\Query (http://www.elasticsearch.org/guide/en/elasticsearch/guide/current/_filtering_queries_and_aggregations.html#_post_filter) #645

2014-06-30
- Add Reverse Nested aggregation (http://www.elasticsearch.org/guide/en/elasticsearch/reference/current/search-aggregations-bucket-reverse-nested-aggregation.html). #642

2014-06-14
- Release v1.2.1.0
- Removed the requirement to set arguments filter and/or query in Filtered, according to the documentation: http://www.elasticsearch.org/guide/en/elasticsearch/reference/current/query-dsl-filtered-query.html #616

2014-06-13
- Stop ClientTest->testDeleteIdsIdxStringTypeString from failing 1/3 of the time #634
- Stop ScanAndScrollTest->testQuerySizeOverride from failing frequently for no reason #635
- rework Document and Script so they can share some infrastructure allowing scripts to specify things like _retry_on_conflict and _routing #629

2014-06-11
- Allow bulk API deletes to be routed #631

2014-06-10
- Update travis to elasticsearch 1.2.1, disable Thrift plugin as not compatible and fix incompatible tests

2014-06-04
- Implement Boosting Query (http://www.elasticsearch.org/guide/en/elasticsearch/reference/current/query-dsl-boosting-query.html) #625

2014-06-02
- add retry_on_conflict support to bulk #623

2014-06-01
- toString updated to consider doc_as_upsert if sent an array source #622

2014-05-27
- Fix Aggragations/Filter to work with es v1.2.0 #619

2014-05-25
- Added Guzzle transport as an alternative to the default Http transport #618
- Added Elastica\ScanAndScroll Iterator (http://www.elasticsearch.org/guide/en/elasticsearch/guide/current/scan-scroll.html) #617

2014-05-13
- Add JSON compat library; Elasticsearch JSON flags and nicer error handling #614

2014-05-12
- Update dev builds to phpunit 4.1.*

2014-05-11
- Set processIsolation and backupGlobals to false to speed up tests. processIsolation was very slow with phpunit 4.0.19.

2014-05-05
- Fix get settings on alaised index #608
- Added named function for source filtering #605
- Scroll type constant to Elastica\Search added #607

2014-04-28
- Added setAnalyzer method to Query\FuzzyLikeThis Class and fixed issue with params not being merged #611
- Typo fixes #600, #602
- Remove unreachable return statement #598

2014-04-27
- Release v1.1.1.1
- Fix missing use in TermsStats->setOrder() #597
- Replace all instances of ElasticSearch with Elasticsearch #597

2014-04-24
- Fixing the Bool filter with Bool filter children bug #594

2014-04-22
- Remove useless echo in the Memcache Transport object #595

2014-04-21
- escape \ by \\ #592

2014-04-20
- Handling of HasChild type parsing bug #585
- Consolidate Index getMapping tests #591
- Fix Type::getMapping when using an aliased index #588

2014-04-19
- Release v1.1.1.0
- Update to elasticsearch 1.1.1 http://www.elasticsearch.org/downloads/1-1-1/
- Remove CustomFiltersScore and CustomScore query as removed in elasticsearch 1.1.0 https://github.com/elasticsearch/elasticsearch/pull/5076/files
- Update Node Info to use plugins instead of plugin (https://github.com/elasticsearch/elasticsearch/pull/5072)
- Fix mapping issue for aliases #588

2014-04-17
- Only trap real JSON parse errors in Response class #586

2014-04-09
- Added Cardinality aggregation #581

2014-04-7
- Support for Terms filter lookup options #579

2014-03-29
- Update to elasticsearch 1.1.0 http://www.elasticsearch.org/downloads/1-1-0/

2014-03-26
- Fixed Query\Match Fuzziness parameter type #576

2014-03-24
- Release v1.0.1.2
- Added Filter\Indices #574

2014-03-25
- Allow json string as data srouce for Bulk\Action on update #575

2014-03-20
- Allow for request params in delete by query calls #573

2014-03-17
- Added filters: AbstractGeoShape, GeoShapePreIndexed, GeoShapeProvided #568

2014-03-15
- Percolate existing documents and add percolate options (#570)

2014-03-14
- Added Query\Rescore #441

2014-03-13
- Added missing query options for MultiMatch (operator, minimum_should_match, zero_terms_query, cutoff_frequency, type, fuzziness, prefix_length, max_expansions, analyzer) #569
- Added missing query options for Match (zero_terms_query, cutoff_frequency) #569

2014-03-11
- Fixed request body reuse in http transport #567

2014-03-08
- Release v1.0.1.1
- Enable goecluster-facet again as now compatible with elasticsearch 1.0 on travis
- Run elasticsearch in the background to not have log output in travis build
- Set memache php version as environment variable
- Update to memcache 3.0.8 for travis

2014-03-07
- Add snapshot / restore functionality (Elastica\Snapshot) #566

2014-03-04
- Add PHP 5.6 to travis test environment
- Improve performance of Elastica/Status->getIndicesWithAlias and aliasExists on clusters with many indices #563

2014-03-02
- Release v1.0.1.0
- Fixed Type->deleteByQuery() not working with Query objects #554

2014-02-27
- Update to elasticsearch 1.0.1. Update Thrift and Geocluster plugin.

2014-02-25
- Add JSON_UNESCAPED_UNICODE and JSON_UNESCAPED_SLASHES options in Elastica/Transport/Http, Elastica/Bulk/Action #559

2014-02-20
- Fixed unregister percolator (still used _percolator instead of .percolator). removed duplicate slash from register percolator route. #558

2014-02-17
- Throw PartialShardFailureException if response has failed shards
- Elastica/Aggregations/GlobalAggragation not allowed as sub aggragation #555

2014-02-14
- Add methods setSize, setShardSize to Elastica/Aggregation/Terms
- Elastica/Aggregation/GlobalAggregationTest fixed bug where JSON returned [] instead of {}
- Elastica/ResultSet added method hasAggregations

2014-02-13
- Moved from Apache License to MIT license

2014-02-12
- Release v1.0.0.0
- Updated to elasticsearch 1.0: http://www.elasticsearch.org/blog/1-0-0-released/

2014-02-11
- Add aggregations

2014-02-08
- Setting shard timeout doesn't work #547

2014-02-04
- Remove Elastica\Query\Field and Elastica\Query\Text, which are not supported in ES 1.0.0.RC1
- Minor tweaking of request and result handling classes to adjust for changes in ES 1.0.0.RC1
- Update mapper-attachments plugin to version 2.0.0.RC1 in .travis.yml
- Adjust tests to account for changes in ES 1.0.0.RC1
- Prevent the geocluster-facet plugin from being installed in test/bin/run_elasticsearch.sh as the plugin has not yet been updated for ES 1.0.0.RC1

2014-01-06
- Update to elasticsearch v1.0.0.RC2

2014-01-02
- Added Elastica\Query\DisMax
- Update to elasticsearch v1.0.0.RC1

2014-01-02
- Release v0.90.10

2014-01-31
- Fix _bulk delete proxy methods if type or index not explicitly defined.

2014-01-28
- Add _bulk delete proxy methods to Index and Type for consistency.
- Use the HTTP response code of GET requests (getDocument), instead of extists/found json property.

2014-01-22
- Add getParam & getProperties methods to Elastica\Type\Mapping

2014-01-21
- Code coverage generation for coveralls.io added: https://coveralls.io/r/ruflin/Elastica
- Add support for shard timeout to the Bulk api.

2014-01-17
- Fix typo in constant name: Elastica\Query\FunctionScore::DECAY_GUASS becomes DECAY_GAUSS

2014-01-13
- Add support for _bulk update

2014-01-14
- added \Elastica\Exception\ResponseException::getElasticsearchException()
- Changed logger default log level to debug from info

2014-01-13
- Update to elasticsearch 0.90.10
- Add Elastica\Facet\TermsStats::setOrder()

2014-01-08
- Adding analyze function to Index to expose the _analyze API

2014-01-07
- Document::setDocAsUpsert() now returns the Document

2013-12-18
- Update to Elasticsearch 0.90.8
- Add support for simple_query_string query

2013-12-15
- Add support for filter inside HasChild filter
- Add support for filter inside HasParent filter

2013-12-12
- Always send scroll_id via HTTP body instead of as a query param
- Fix the manner in which suggestion results are returned in \Elastica\ResultSet and adjust associated tests to account for the fix.
- Add \Elastica\Resultset::hasSuggests()

2013-12-11
- Pass arguments to optimize as query
- Add refreshAll on Client

2013-12-07
- Added Result::hasFields() and Result::hasParam() methods for consistency with Document

2013-12-07
- Escape slash in Util::escapeTerm, as it is used for regexp from Elastic 0.90

2013-12-05
- Add *.iml to .gitignore
- Refactor suggest implementation (\Elastica\Suggest, \Elastica\Suggest\AbstractSuggest, and \Elastica\Suggest\Term) to more closely resemble query implementation. (BC break)
- \Elastica\Search::addSuggest() has been renamed to \Elastica\Search::setSuggest()
- \Elastica\Query::addSuggest() has been renamed to \Elastica\Query::setSuggest()
- Add \Elastica\Suggest\Phrase, \Elastica\Suggest\CandidateGenerator\AbstractCandidateGenerator, and \Elastica\Suggest\CandidateGenerator\DirectGenerator
  (see http://www.elasticsearch.org/guide/en/elasticsearch/reference/current/search-suggesters-phrase.html)

2013-12-04
- Remove boost from FunctionScore::addFunction because this is not supported by elasticsearch

2013-12-02
- Issue #491 resolved

2013-12-01
- Issue #501 resolved
- satooshi/php-coveralls package added for coverall.io
- Multiple badges for downloads and latest stable release added

2013-11-30
- Remove facets param from query if is empty array
- Add size param to API for TermsStats

2013-11-23
- Release v0.90.7.0

2013-11-19
- Updated geocluster-facet to 0.0.9

2013-11-18
- Added \Elastica\Filter\Regexp

2013-11-16
- Remove wrong documentation for "no limit" #496
- Update to elasticsearch 0.90.7

2013-11-03
- Issue #490: Set Elastica\Query\FunctionScore::DECAY_EXPONENTIAL to "exp" instead of "exponential"

2013-10-29
- Elastica_Type::exists() added
  See http://www.elasticsearch.org/guide/en/elasticsearch/reference/current/indices-types-exists.html#indices-types-exists

2013-10-27
- Adapted possible values (not only in) for minimum_should_match param based on elasticsearch documetnation  http://www.elasticsearch.org/guide/en/elasticsearch/reference/current/query-dsl-minimum-should-match.html

2013-10-27
- Release v0.90.5.0

2013-10-26
- Update to elasticsearch 0.90.5

2013-10-21
- Fix \Elastica\Filter\HasParent usage of \Elastica\Query as to not collide with \Elastica\Filter\Query, bring \Elasitca\Filter\HasChild into line

2013-10-01
- Also pass the current client object to the failure callback in \Elastica\Client.

2013-09-20
- Update to geocluster-facet 0.0.8
- Add support for term suggest API
  See http://www.elasticsearch.org/guide/reference/api/search/term-suggest/

2013-09-18
- Fix \Elastica\Filter\HasChild usage of \Elastica\Query as to not collide with \Elastica\Filter\Query namespace

2013-09-17
- Update to elasticsearch 0.90.4
- Add support for function_score query
- Skip geocluster-facet test if the plugin is not installed
- Correct \Elastica\Test\ClientTest to catch the proper exception type on connection failure
- Fix unit test errors

2013-09-14
- Nested filter supports now the setFilter method

2013-09-03
- Support isset() calls on Result objects

2013-08-27
- Add \ArrayAccess on the ResultSet object

2013-08-25
- Update to elasticsearch 0.90.3

2013-08-25
- Release v0.90.2.0

2013-08-20
- Support for "proxy" param for http connections

2013-08-17
- Add support for fields parameter in Elastica_Type::getDocument()

2013-08-13
- Add a getQuery method on the FilteredQuery object

2013-08-01
- Second param to \Elastica\Search.php:count($query = '', $fullResult = false) added. If second param is set to true, full ResultSet is returned including facets.

2013-07-16
- Plugin geocluster-facet support added

2013-07-02
- Add Query\Common
- Can now create a query by passing an array to Type::search()

2013-07-01
- Add Filter\GeohashCell

2013-06-30
- Revamped upsert so that Scripts are now first class citizens. (BC break)
  See http://elastica.io/migration/0.90.2/upsert.html
- Implemented doc_as_upsert.

2013-06-29
- Update to elasticsearch 0.90.2
- Enabled ES_WAIT_ON_MAPPING_CHANGE for travis builds

2013-06-25
- Added upsert support when updating a document with a partial document or a script.

2013-06-23
- Add filtered queries to the percolator API.

2013-06-21
- Correct class name for TermTest unit test
- Implement terms lookup feature for terms filter

2013-06-14
- Fix support for making scroll queries once the scroll has been started.

2013-06-07
- Release 0.90.1.0

2013-06-05
- Changed package name to lowercase to prevent potential issues with case sensitive file systems and to refelect the package name from packagist.org.
  If you are requiring elastica in your project you might want to change the name in the require to lowercase, although it will still work if written in uppercase.
  The composer autoloader will handle the package correctly and you will not notice any difference.
  If you are requiring or including a file by hand with require() or include() from the composer vendor folder, pay attention that the package name in
  the path will change to lowercase.
- Add Bulk\Action\UpdateDocument.
- Update Bulk\Action\AbstractDocument and Bulk\Action to enable use of OP_TYPE_UPDATE.
- Update .travis.yml to use Elasticsearch version 0.9.1, as bulk update is a new feature in 0.9.1.

2013-06-04
- Elastica\Client::_configureParams() changed to _prepareConnectionParams(), which now takes the config array as an argument

2013-06-03
- Add getPlugins and hasPlugin methods to Node\Info

2013-05-30
- Update Index\Status::getAliases() to use new API
- Update Index\Status::getSettings() to use new API

2013-05-29
- Add _meta to mapping. #330

2013-05-27
- Added parameters to implement scroll

2013-05-23
- add support PSR-3(https://github.com/php-fig/fig-standards/blob/master/accepted/PSR-3-logger-interface.md)
- Elastica\Log implement LoggerInterface(extends Psr\Log\AbstractLogger)
  if you want use logging need install https://github.com/php-fig/log for example (composer require psr/log:dev-master)
  if use Elastica\Log inside Elastica\Client nothing more is needed
  if use Elastica\Log outside we need use as(https://github.com/php-fig/log) for example Elastica\Log::info($message) or Elastica\Log::log(LogLevel::INFO,$message)
- Elastica\Client add setLogger for setting custom Logger for example Monolog(https://github.com/Seldaek/monolog)

2013-05-18
- Elastica\Index::exists fixed for 0.90.0. HEAD request method introduced
- Elastica\Filter\AbstractMulti::getFilters() added
- Implement Elastica\Type\Mapping::enableAllField
- Refresh for Elastica\Index::flush implemented #316
- Added optional parameter to filter result while percolate #384

2013-05-07
- Added EXPERIMENTAL DocumentObjectInterface to be used with Type::addObject()/addObjects()

2013-04-23
- Removed Elastica\Exception\AbstractException
- All Exceptions now implement Elastica\Exception\ExceptionInterface

2013-04-17
- Query\Fuzzy to comply with DSL spec. Multi-field queries now throw an exception. Implemented: Query\Fuzzy::setField, Query\Fuzzy::setFieldOption.
- Query\Fuzzy::addField has been deprecated.

2013-04-12
- Adding max score information in ResultSet
- Adding test for the ResultSet class

2013-03-20
- Removal of unsupported minimum_number_should_match for Boolean Filter

2013-02-25
- Added Elastica\Bulk class responsible for performing bulk requests. New bulk requests implemented: Client::deleteDocuments(), Bulk::sendUdp()

2013-02-20
- Release candidate 0.20.5.0.RC1

2013-02-14
- Added factory for transports that is used by the Connection class
- The transport instances now has support for parameters that can be injected by specifying an array as a transport when creating the Elastica client

2013-02-08
- Terms->setScript() Added, namespace Elastica\Facet

2013-01-31
- Removed deprecated method Type::getType()
- Removed deprecated old constructor call in Filter\GeoDistance::__construct()
- Removed deprecated method Filter\Script::setQuery()
- Removed deprecated methods Query\QueryString::setTieBraker() and Query\QueryString::setQueryString()
- Removed deprecated methods Query\Builder::minimumShouldMatch() and Query\Builder::tieBreaker()

2013-01-25
- Add get/set/has/remove methods to Document
- Add magic methods __get/__set/__isset/__unset to Document
- Document::add method became deprecated, use set instead
- Populate document id created by elasticsearch on addDocument()/addDocuments() call if no document id was set
- Populate updated fields in document on Client::updateDocument() call if fields options is set

2013-01-24
- Added serialization support. Objects can be added to elastica directly when a serializer callable is configured on \Elastica\Type

2013-01-21
- Added Thrift transport. Ir requires installing munkie/elasticsearch-thrift-php package and elasticsearch-tranport-thrift plugin should be installed in elastcisearch

2013-01-13
- Add version option to Elastica_Search::search
- Remove compatibility for PHP 5.2
- Changed all syntax using namespaces, in compliance with PSR-2.
- Usage of composer for lib and test autoloading
- Added PHPUnit as a dev dependency in composer.json
- All tests were rewritten for new syntax.
- All tests where moved in Elastica\Test namespace
- All tests now inherit from Elastica\Test\Base
- Removed all executable flags on files where not needed.
- Update to elasticsearch 0.20.2
- Refactored Elastica_Script and added it support in Elastica_Query_CustomFiltersScore, Elastica_Query_CustomScore and Elastica_Filter_Script
- Refactored Elastica_Client::updateDocument() method to support partial document update. $data can be Elastic_Script, Elastic_Document or array.
- Elastica_Type::updateDocument() now takes Elastica_Document instead of Elastica_Script (BC break). Script can be set to document to perform script update.

2012-12-23
- Elastica_Client config param "servers" to "connections" renamed. "headers" and "curl" are now a config param inside "connections"
- Elastica_Connection added to allow connection management (enabled / disable)
- Refactoring of Elastica_Request. Takes Elastica_Connection in constructor instead of Elastica_Client
- Elastica_Transport refactored
- Elastica_Log refactored
- Renamed Elastica_Exception_Client to Elastica_Exception_Connection
- Use Elastica_Connection for the following constants: DEFAULT_PORT, DEFAULT_HOST, DEFAULT_TRANSPORT, TIMEOUT

2012-11-28
- Added Elastica_Filter_GeoDistanceRange filter

2012-11-23
- Simplified Elastica_Document data handling by extending Elastica_Param

2012-11-10
- Added Elastica_Cluster_Health, Elastica_Cluster_Health_Index and Elastica_Cluster_Health_Shard which wrap the _cluster/health endpoint.
- Added Elastica_Document::setId()
- Added options parameter to Elastica_Type::getDocument()
- Added Elastica_Query_Filtered::getFilter()

2012-10-30
- Elastica_Search implement Elastica_Searchable interface

2012-10-28
- Add Elastica_Filter_HasParent and Elastic_Query_HasParent

2012-08-11
- Release v0.19.8.0
- Elastica_Query_Prefix added

2012-07-26
- Change Elastica_Filter_GeoDistance::__construct(), accepts geohash parameter (BC break, before: ($key, $latitude, $longitude, $distance), after: ($key, $location, $distance) where $location is array('lat' => $latitude, 'lon' => $longitude) or a geohash)

2012-07-17
- Changed naming for several methods to camelCase
- Enforced PSR1 code style, as per https://github.com/pmjones/fig-standards/blob/psr-1-style-guide/proposed/PSR-1-basic.md
- Added Elastica_Script::toArray
- Added Elastica_ScriptFields
- Elastica_Query::setScriptFields now takes Elastica_ScriptFields or associative array as argument, the old implementation was bogus.

2012-06-24
- Simplify Elastica_Type::search and Elastica_Index::search by using Elastica_Search
- Implement Elastica_Filter_Abstract::setCache and Elastica_Filter_Abstract::setCacheKey
- Add Elastica_Param::hasParam
- Remove unsupported use of minimum number should match for Boolean Filter
- Remove old style path creation through params in Elastica_Index::create and Elastica_Search::search

2012-06-22
- Add Elastica_Filter_Limit
- Add getters+setters for Index Setting blocks 'read', 'write' and 'metadata'
- Add Elastica_Filter_MatchAll

2012-06-20
- Facet scope added

2012-06-09
- Change $_parent to null to also support 0 for an id
- Fix Elasitca_Document->toArray()

2012-05-01
- Release v0.19.3.0
- MoreLikeThis Query in Elastica_Document
- Add query param for request (allows GET params)

2012-03-04
- Node info call update. The receive os info and more, param is needed. By default, only basics are returned
- Release v0.19.0.0 which is compatible with ES 0.19.0 http://www.elasticsearch.org/blog/2012/03/01/0.19.0-released.html

2012-02-21
- Allow percolate queries in bulk requests
- Fix memory leak in curl requests

2012-01-23
- Packagist added http://packagist.org/

2012-01-15
- Vagrantfile for vagrant environment with elasticsearch added. Run: vagrant up

2012-01-08
- Allow to set curl params over client config #106 #107
- Add the possiblity to add path or url in config for a request #120

2012-01-04
- Elastica_Index::exists() and Elastica_Cluster::getIndexNames() added

2012-01-01
- Elastica_Cluster_Settings added
- Read only feature for cluster and index added. This feature is elasticsearch >0.19.0 only. ES 0.19.0 release is not out yet

2011-12-29
- Elastica_Type::deleteByQuery implemented

2011-12-20
- Release v0.18.6.0

2011-12-19
- Percolator for Type and Documents added

2011-12-06
- Elastica_Percolator added. See tests for more details

2011-12-02
- Rename Elastica_Type::getType() to Elastica_Type::getName(), getType() is now deprecated

2011-12-01
- Elastica_Filter_Term::addTerm renamed to setTerm, Elastica_Filter_Term::setTerm renamed to setRawTerm
- Elastica_Query_Term::addTerm renamed to setTerm, Elastica_Query_Term::setTerm renamed to setRawTerm

2011-11-30
- Release v0.18.5.0

2011-11-28
- Elastica_Filter_Nested added

2011-11-26
- Elastica_Search::addIndices(), Elastica_Search::addTypes() added

2011-11-20
- Release v0.18.4.1
- Elastica_Log added for logging. Has to be passed as client config to enable
- Elastica blogging introduced: http://ruflin.com/en/elastica

2011-11-17
- Release v0.18.4.0
- Support for Travis CI added: http://travis-ci.org/ruflin/Elastica

2011-11-07
- Elastica_Index_Stats added

2011-11-05
- Elastica_Query_Nested added

2011-10-29
- TTL for document and mapping added

2011-10-28
- Refactored Elastica_Query_CustomScore::addCSParam to ::addParams
- Rename Elastica_Query_CustomScore::addParam to ::addCSParam
- Release v0.18.1.0

2011-10-20
- Release v0.17.9.0
- Elastica_Filter_Type added

2011-10-19
- Elastica_Query_CustomFilterScore added

2011-10-15
- API Documentation changed to DocBlox

2011-10-10
- Bug fixing
- Release v0.17.8.0 added

2011-09-19
- Release v0.17.7.0 added
- Release v0.17.6.1 added

2011-09-18
- Elastica_Exception_ExpectedFieldNotFound renamed to Elastica_Exception_NotFound

2011-08-25
- Https transport layer added

2011-08-22
- Typo in Terms query fixed (issue #74)

2011-08-15
- Refactoring HTTP connection to keep alive connection -> speed improvement during using the same client
- Release v0.17.6.0 added

2011-08-09
- Automatic creation of id for documents added. This was more a bug
- Release v0.17.4.0 added

2011-08-08
- Elastica_Query_Text added
- Params (constructor) of Elastica_Filter_GeoBoundingBox changed (array instead of single params)

2011-08-07
- Elastica_Query_MoreLikeThis added by @juneym. Still work under progress
- Refactoring Queries and Filters to use Elastica_Param. Adding tests

2011-08-05
- Elastica_Filter_Abstract enhanced for more general usage (set/get/addParam(s)) added

2011-08-04
- Release v0.17.3.0 added
- Elastica_Index_Settings::set/get response updated. get('...') does not require 'index.' in front anymore
- Nodes and Cluster shutdown added
- Elastica_Node::getIp() and getPort() added

2011-07-30
- Readd merge_factor to settings. Now working as expected. Index has to be closed first.

2011-07-29
- Release tag v0.17.2.0 added. Elastica is compatible with elasticsearch 0.17.2

2011-07-22
- Elastica_Index_Settings::getMergePolicyMergeFactor and set removed because of enhanced merge policy implementation in ES 0.17.0 https://github.com/elasticsearch/elasticsearch/issues/998
- Release tav v0.17.1.0 added

2011-07-21
- Elastica_Query_HasChild and _parent feature added by fabian
- Elastica_Filter_GeoBoundingBox added by fabian

2011-07-20
- Elastica_Query_Builder added by chrisdegrim

2011-07-19
- Release tag v0.17.0.0 added. Elastica is compatible with elasticsearch 0.17.0

2011-07-18
- ResultSet::hasFacets added
- QueryString useDisMax added

2011-07-15
- Facet/DateHistogram and Facet/Historgram added
- Documentation pages added unter http://ruflin.github.com/Elastica
- Release tag v0.16.4.0 added

2011-06-19
- Add support for multiple servers to Elastica_Client (issue #39)

2011-06-16
- Support for multiple index, type queries and _all queries added through Elastica_Search object
- Elastica_Index::clearCache added to clean cache
- Elastica_Index::flush added

2011-06-07
- Elastica_Index::setNumberOfShards removed as not supported after creating index

2011-05-11
- Refactor client constructor. Elastica_Client::__construct(array $config) now takes a config array instead of host and port

2011-05-08
- Elastica_Query_QueryString::escapeTerm move to Elastica_Util::escapeTerm

2011-04-29
- Added getParam to Elastica_Result that more values can be retrieved from the hit array
- Elastica_Filter_Ids added http://www.elasticsearch.org/guide/reference/query-dsl/ids-filter.html
- getMergePolicyMergeFactor and getRefreshInterval to Elastica_Type_Settings added. If no value is set, default values are returned

2011-04-28
- Release of version 0.16.0.0 (see new version naming structure in README)

2011-04-27
- Refactoring of Elastica_Type::setMapping. No source parameter anymore.
- Elastica_Type_Mapping object introduced to set more fine grained mapping

2011-04-17
- Elastica_Filter_Exists added

2011-04-14
- Elastica_Type getCount replace by count()
- Count has now optional query parametere

2011-04-01
- Renaming of functions in Elastica_Query_Terms and Ela-stica_Query_Filter to fit new naming convention. setTerms, addTerm have different API now!

2011-03-31
- Deprecated code removed
- Break backward compatibility to 0.15.1 (versions introduced by wlp1979)

2011-03-30
- Filtered query introduced
- setRawArguments in Elastica_Query is now setParam
- open / close for index added
- Remove Elastica_Filter and Elastica_Facets because not needed anymore

2011-03-29
- Renaming Elastica_Filter->addQuery, addFilter to setQuery, setFilter
- Add parts of Facets API
- Add facet Terms
- Renaming Elastica_Query->addFilter to setFilter

2011-03-24
- Renaming of Elastica_Status_Index to Elastica_Index_Status => API Change!
- IndexSettings added for improved bulk updating http://www.elasticsearch.org/blog/2011/03/23/update-settings.html

2011-03-21
- Node object added
- Node_Info and Node_Stats added
- Refactoring of Cluster object

2011-03-13
- changes.txt introduced
- getResponse in Elastica_Response renamed to getData. getResponse now deprecated
- Index status objects added
- getIndexName in Elastica_Index renamed to getName. getIndexName is deprecated<|MERGE_RESOLUTION|>--- conflicted
+++ resolved
@@ -1,11 +1,8 @@
 CHANGES
 
 2014-10-05
-<<<<<<< HEAD
  - ResultSet creation moved to static ResultSet::create() method #690
-=======
  - Accept an options array at Type::updateDocument() #686
->>>>>>> 9a6f1db4
 
 2014-10-04
 - Release v1.3.4.0
