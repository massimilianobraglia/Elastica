<?php

namespace Elastica\Transport;

use Elastica\Exception\ConnectionException;
use Elastica\Exception\InvalidException;
use Elastica\Exception\ResponseException;
use Elastica\Request;
use Elastica\Response;

/**
 * Elastica Http Transport object
 *
 * @category Xodoa
 * @package Elastica
 * @author Nicolas Ruflin <spam@ruflin.com>
 */
class Http extends AbstractTransport
{
    /**
     * Http scheme
     *
     * @var string Http scheme
     */
    protected $_scheme = 'http';

    /**
     * Curl resource to reuse
     *
     * @var resource Curl resource to reuse
     */
    protected static $_curlConnection = null;

    /**
     * Makes calls to the elasticsearch server
     *
     * All calls that are made to the server are done through this function
     *
<<<<<<< HEAD
     * @param  array             $params Host, Port, ...
     * @return Elastica_Response Response object
     * @throws Elastica_Exception_Transport_Http
     * @throws Elastica_Exception_Response
=======
     * @param  \Elastica\Request                     $request
     * @param  array                                $params  Host, Port, ...
     * @throws \Elastica\Exception\ResponseException
     * @throws \Elastica\Exception\InvalidException
     * @throws \Elastica\Exception\ClientException
     * @return \Elastica\Response                    Response object
>>>>>>> fba06ab2
     */
    public function exec(Request $request, array $params)
    {
        $connection = $this->getConnection();

        $conn = $this->_getConnection($connection->isPersistent());

        // If url is set, url is taken. Otherwise port, host and path
        $url = $connection->hasConfig('url')?$connection->getConfig('url'):'';

        if (!empty($url)) {
            $baseUri = $url;
        } else {
            $baseUri = $this->_scheme . '://' . $connection->getHost() . ':' . $connection->getPort() . '/' . $connection->getPath();
        }

        $baseUri .= $request->getPath();

        $query = $request->getQuery();

        if (!empty($query)) {
            $baseUri .= '?' . http_build_query($query);
        }

        curl_setopt($conn, CURLOPT_URL, $baseUri);
        curl_setopt($conn, CURLOPT_TIMEOUT, $connection->getTimeout());
        curl_setopt($conn, CURLOPT_CUSTOMREQUEST, $request->getMethod());
        curl_setopt($conn, CURLOPT_FORBID_REUSE, 0);

        $this->_setupCurl($conn);

        $headersConfig = $connection->hasConfig('headers')?$connection->getConfig('headers'):array();

        if (!empty($headersConfig)) {
            $headers = array();
            while (list($header, $headerValue) = each($headersConfig)) {
                array_push($headers, $header . ': ' . $headerValue);
            }

            curl_setopt($conn, CURLOPT_HTTPHEADER, $headers);
        }

        // TODO: REFACTOR
        $data = $request->getData();

        if (isset($data) && !empty($data)) {
            if (is_array($data)) {
                $content = json_encode($data);
            } else {
                $content = $data;
            }

            // Escaping of / not necessary. Causes problems in base64 encoding of files
            $content = str_replace('\/', '/', $content);

            curl_setopt($conn, CURLOPT_POSTFIELDS, $content);
        }

        $start = microtime(true);

        // cURL opt returntransfer leaks memory, therefore OB instead.
        ob_start();
        curl_exec($conn);
        $responseString = ob_get_clean();

        $end = microtime(true);

        // Checks if error exists
        $errorNumber = curl_errno($conn);

        $response = new Response($responseString);

        if (defined('DEBUG') && DEBUG) {
            $response->setQueryTime($end - $start);
            $response->setTransferInfo(curl_getinfo($conn));
        }

        if ($response->hasError()) {
            throw new ResponseException($response);
        }

        if ($errorNumber > 0) {
<<<<<<< HEAD
            throw new Elastica_Exception_Transport_Http($errorNumber, $request, $response);
=======
            throw new ConnectionException($errorNumber, $request, $response);
>>>>>>> fba06ab2
        }

        return $response;
    }

    /**
     * Called to add additional curl params
     *
     * @param resource $curlConnection Curl connection
     */
    protected function _setupCurl($curlConnection)
    {
        if ($this->getConnection()->hasConfig('curl')) {
            foreach ($this->getConnection()->getConfig('curl') as $key => $param) {
                curl_setopt($curlConnection, $key, $param);
            }
        }
    }

    /**
     * Return Curl resource
     *
     * @param  bool     $persistent False if not persistent connection
     * @return resource Connection resource
     */
    protected function _getConnection($persistent = true)
    {
        if (!$persistent || !self::$_curlConnection) {
            self::$_curlConnection = curl_init();
        }

        return self::$_curlConnection;
    }
}<|MERGE_RESOLUTION|>--- conflicted
+++ resolved
@@ -36,19 +36,12 @@
      *
      * All calls that are made to the server are done through this function
      *
-<<<<<<< HEAD
-     * @param  array             $params Host, Port, ...
-     * @return Elastica_Response Response object
-     * @throws Elastica_Exception_Transport_Http
-     * @throws Elastica_Exception_Response
-=======
      * @param  \Elastica\Request                     $request
      * @param  array                                $params  Host, Port, ...
      * @throws \Elastica\Exception\ResponseException
      * @throws \Elastica\Exception\InvalidException
      * @throws \Elastica\Exception\ClientException
      * @return \Elastica\Response                    Response object
->>>>>>> fba06ab2
      */
     public function exec(Request $request, array $params)
     {
@@ -131,11 +124,7 @@
         }
 
         if ($errorNumber > 0) {
-<<<<<<< HEAD
-            throw new Elastica_Exception_Transport_Http($errorNumber, $request, $response);
-=======
             throw new ConnectionException($errorNumber, $request, $response);
->>>>>>> fba06ab2
         }
 
         return $response;
