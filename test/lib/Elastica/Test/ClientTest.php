--- conflicted
+++ resolved
@@ -458,23 +458,6 @@
         $this->assertInstanceOf('Elastica\Response', $response);
     }
 
-<<<<<<< HEAD
-    public function testLastRequestResponse()
-    {
-        $client = new Client(array('log' => '/tmp/php.log'));
-        $response = $client->request('_status');
-
-        $this->assertInstanceOf('Elastica\Response', $response);
-
-        $lastRequest = $client->getLastRequest();
-
-        $this->assertInstanceOf('Elastica\Request', $lastRequest);
-        $this->assertEquals('_status', $lastRequest->getPath());
-
-        $lastResponse = $client->getLastResponse();
-        $this->assertInstanceOf('Elastica\Response', $lastResponse);
-        $this->assertSame($response, $lastResponse);
-=======
     public function testUpdateDocumentByDocument()
     {
         $index = $this->_createIndex();
@@ -593,6 +576,22 @@
         $this->assertEquals('value1', $data['field1']);
         $this->assertArrayHasKey('field2', $data);
         $this->assertEquals('value2', $data['field2']);
->>>>>>> 8566a0c2
+    }
+
+    public function testLastRequestResponse()
+    {
+        $client = new Client(array('log' => '/tmp/php.log'));
+        $response = $client->request('_status');
+
+        $this->assertInstanceOf('Elastica\Response', $response);
+
+        $lastRequest = $client->getLastRequest();
+
+        $this->assertInstanceOf('Elastica\Request', $lastRequest);
+        $this->assertEquals('_status', $lastRequest->getPath());
+
+        $lastResponse = $client->getLastResponse();
+        $this->assertInstanceOf('Elastica\Response', $lastResponse);
+        $this->assertSame($response, $lastResponse);
     }
 }