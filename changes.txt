--- conflicted
+++ resolved
@@ -1,11 +1,8 @@
 CHANGES
 
 2015-05-11
-<<<<<<< HEAD
 - Release 2.0.0
-=======
 - Update elasticsearch dependency to elasticsearch 1.5.2 https://www.elastic.co/downloads/past-releases/elasticsearch-1-5-2 #834
->>>>>>> 6eb6a31c
 - Add testing on PHP 7 on Travis #826
 
 2015-05-06
